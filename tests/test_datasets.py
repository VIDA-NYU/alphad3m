import os
import csv
import json
import grpc
import logging
import subprocess
import pandas as pd
import d3m_ta2_nyu.proto.core_pb2_grpc as pb_core_grpc
from datetime import datetime
from os.path import join
from d3m.metadata.pipeline import Pipeline
from d3m_ta2_nyu.grpc_logger import LoggingStub
from ta3ta2_api.utils import encode_pipeline_description, ValueType, decode_value
from d3m.metadata.problem import parse_problem_description, PerformanceMetric
from client import do_search, do_score, do_train, do_test, do_export


logging.basicConfig(level=logging.DEBUG, format='%(asctime)s %(levelname)s %(message)s')
logger = logging.getLogger(__name__)


D3MINPUTDIR = os.environ.get('D3MINPUTDIR')
D3MOUTPUTDIR = os.environ.get('D3MOUTPUTDIR')
D3MSTATICDIR = os.environ.get('D3MSTATICDIR')


def search_pipelines(datasets, use_template=False):
    search_results_path = join(D3MOUTPUTDIR, 'ta2', 'search_results.json')
    search_results = load_search_results(search_results_path)
    channel = grpc.insecure_channel('localhost:45042')
    core = LoggingStub(pb_core_grpc.CoreStub(channel), logger)
    size = len(datasets)
    pipeline_template = None

    if use_template:
        pipeline_template = load_template()

    for i, dataset in enumerate(datasets):
        logger.info('Processing dataset "%s" (%d/%d)' % (dataset, i+1, size))
        start_time = datetime.now()

        dataset_train_path = join(D3MINPUTDIR, dataset, 'TRAIN/dataset_TRAIN/datasetDoc.json')
        problem_path = join(D3MINPUTDIR, dataset, 'TRAIN/problem_TRAIN/problemDoc.json')

        if not os.path.isfile(problem_path):
            logger.error('Problem file (%s) doesnt exist', problem_path)
            continue

        try:
            problem = parse_problem_description(problem_path)
        except:
            logger.exception('Error parsing problem')
            continue

        task_keywords = '_'.join([x.name for x in problem['problem']['task_keywords']])
        pipelines = do_search(core, problem, dataset_train_path, time_bound=5.0, pipelines_limit=0,
                              pipeline_template=pipeline_template)

        number_pipelines = len(pipelines)
        result = {'task': task_keywords, 'search_time': str(datetime.now() - start_time), 'pipelines': number_pipelines,
                  'best_time': 'None', 'best_score': 'None', 'all_scores': []}

        if number_pipelines > 0:
            best_time = sorted(pipelines.values(), key=lambda x: x[2])[0][2]
            sorted_pipelines = sorted(pipelines.items(), key=lambda x: x[1][0], reverse=True)
            all_scores = []

            for pipeline_id, (_, pipeline, _) in sorted_pipelines:
                if use_template:  # FIXME: Pipeline score is not calculate when working with fully defined pipeline
                    pipeline_score = 1.0
                else:
                    pipeline_score = decode_value(pipeline[0].scores[0].value)['value']
                all_scores.append({'id': pipeline_id, 'score': pipeline_score})

            result['pipelines'] = number_pipelines
            result['best_time'] = best_time
            result['best_score'] = all_scores[0]['score']
            result['all_scores'] = all_scores
            #do_score(core, problem, [pipeline_id], dataset_train_path)
            #fitted_pipeline = do_train(core, [pipeline_id], dataset_train_path)
            #do_test(core, fitted_pipeline, dataset_train_path.replace('TRAIN', 'TEST'))
            #do_export(core, fitted_pipeline)

        search_results[dataset] = result

        with open(search_results_path, 'w') as fout:
            json.dump(search_results, fout, indent=4)


def evaluate_pipelines(datasets, top=5):
    statistics_path = join(D3MOUTPUTDIR, 'ta2', 'statistics_datasets.csv')
    search_results_path = join(D3MOUTPUTDIR, 'ta2', 'search_results.json')
    search_results = load_search_results(search_results_path)
    size = len(datasets)

    for i, dataset in enumerate(datasets):
        if dataset not in search_results:
            continue

        logger.info('Processing dataset "%s" (%d/%d)' % (dataset, i+1, size))
        dataset_train_path = join(D3MINPUTDIR, dataset, 'TRAIN/dataset_TRAIN/datasetDoc.json')
        dataset_test_path = join(D3MINPUTDIR, dataset, 'TEST/dataset_TEST/datasetDoc.json')
        dataset_score_path = join(D3MINPUTDIR, dataset, 'SCORE/dataset_SCORE/datasetDoc.json')
        problem_path = join(D3MINPUTDIR, dataset, 'TRAIN/problem_TRAIN/problemDoc.json')

        if not os.path.isfile(dataset_score_path):
            dataset_score_path = join(D3MINPUTDIR, dataset, 'SCORE/dataset_TEST/datasetDoc.json')

        performance_top_pipelines = {}
        best_score = metric = best_id = 'None'
        for top_pipeline in search_results[dataset]['all_scores'][:top]:
            top_pipeline_id = top_pipeline['id']
            logger.info('Scoring top pipeline id=%s' % top_pipeline_id)
            top_pipeline_path = join(D3MOUTPUTDIR, 'pipelines_searched', top_pipeline_id + '.json')
            score_pipeline_path = join(D3MOUTPUTDIR, 'ta2', 'train_test', 'fit_score_%s.csv' % top_pipeline_id)

            command = [
                'python3', '-m', 'd3m',
                'runtime',
                '--volumes', D3MSTATICDIR,
                '--context', 'TESTING',
                '--random-seed', '0',
                'fit-score',
                '--pipeline', top_pipeline_path,
                '--problem', problem_path,
                '--input', dataset_train_path,
                '--test-input', dataset_test_path,
                '--score-input', dataset_score_path,
                '--scores', score_pipeline_path
                #'--output-run', join(D3MOUTPUTDIR, 'pipeline_runs', 'run.yaml')
                ]
            try:
                subprocess.call(command)
                df = pd.read_csv(score_pipeline_path)
                score = round(df['value'][0], 6)
                metric = df['metric'][0]
                normalized_score = PerformanceMetric[metric].normalize(score)
                performance_top_pipelines[top_pipeline_id] = (score, normalized_score)
                logger.info('Scored top pipeline id=%s, %s=%.6f' % (top_pipeline_id, metric, score))
            except:
                logger.exception('Error calculating test score')

        if len(performance_top_pipelines) > 0:
            best_pipeline = sorted(performance_top_pipelines.items(), key=lambda x: x[1][1], reverse=True)[0]
            best_id = best_pipeline[0]
            best_score = best_pipeline[1][0]
            logger.info('Best pipeline id=%s %s=%.6f' % (best_id, metric, best_score))

        row = [dataset, search_results[dataset]['pipelines'], search_results[dataset]['best_time'],
               search_results[dataset]['search_time'], best_score, metric, search_results[dataset]['task'], best_id]
        save_row(statistics_path, row)


def save_row(file_path, row):
    with open(file_path, 'a') as fout:
        writer = csv.writer(fout, delimiter='\t')
        writer.writerow(row)


def load_search_results(file_path):
    if not os.path.isfile(file_path):
        with open(file_path, 'w') as fout:
            json.dump({}, fout)

    with open(file_path) as fin:
        return json.load(fin)


def load_template():
    with open(os.path.join(os.path.dirname(__file__), '../resource/pipelines/example_metalearningdb.json')) as fin:
        json_pipeline = json.load(fin)

    d3m_pipeline = Pipeline.from_json_structure(json_pipeline, )
    grpc_pipeline = encode_pipeline_description(d3m_pipeline, [ValueType.RAW], '/tmp')

    return grpc_pipeline


if __name__ == '__main__':
    datasets = sorted([x for x in os.listdir(D3MINPUTDIR) if os.path.isdir(join(D3MINPUTDIR, x))])
<<<<<<< HEAD
    datasets = ['SEMI_1053_jm1_MIN_METADATA'] #'LL1_VTXC_1343_cora' '185_baseball_MIN_METADATA' LL1_GT_actor_group_association_prediction

=======
    datasets = ['185_baseball_MIN_METADATA']
>>>>>>> a2ae7ab2
    search_pipelines(datasets)
    evaluate_pipelines(datasets)<|MERGE_RESOLUTION|>--- conflicted
+++ resolved
@@ -178,11 +178,6 @@
 
 if __name__ == '__main__':
     datasets = sorted([x for x in os.listdir(D3MINPUTDIR) if os.path.isdir(join(D3MINPUTDIR, x))])
-<<<<<<< HEAD
-    datasets = ['SEMI_1053_jm1_MIN_METADATA'] #'LL1_VTXC_1343_cora' '185_baseball_MIN_METADATA' LL1_GT_actor_group_association_prediction
-
-=======
     datasets = ['185_baseball_MIN_METADATA']
->>>>>>> a2ae7ab2
     search_pipelines(datasets)
     evaluate_pipelines(datasets)