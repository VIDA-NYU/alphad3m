import os
import csv
import json
import grpc
import logging
import pandas as pd
import d3m_ta2_nyu.proto.core_pb2_grpc as pb_core_grpc
from datetime import datetime
from os.path import dirname, join
from d3m_ta2_nyu.grpc_logger import LoggingStub
from d3m_ta2_nyu.common import SCORES_FROM_SCHEMA, SCORES_TO_SKLEARN
from client import do_search, do_train, do_test


logging.basicConfig(level=logging.DEBUG, format='%(asctime)s %(levelname)s %(message)s')
logger = logging.getLogger(__name__)

DATASETS_PATH = '/Users/raonilourenco/reps/datasets/seed_datasets_data_augmentation/'
D3MINPUTDIR = '/Users/raonilourenco/d3m//tmp/'


def run_all_datasets():
    channel = grpc.insecure_channel('localhost:45042')
    core = LoggingStub(pb_core_grpc.CoreStub(channel), logger)
    statistics_path = join(dirname(__file__), 'resource/statistics_datasets.csv')
    #datasets = sorted([x for x in os.listdir(DATASETS_PATH) if os.path.isdir(join(DATASETS_PATH, x))])
    datasets = ['DA_poverty_estimation']
    size = len(datasets)

    for i, dataset in enumerate(datasets):
        logger.info('Processing dataset "%s" (%d/%d)' % (dataset, i+1, size))
        start_time = datetime.now()

        train_dataset_path = '/input/%s/TRAIN/dataset_TRAIN/datasetDoc.json' % dataset
        test_dataset_path = '/input/%s/TEST/dataset_TEST/datasetDoc.json' % dataset
        problem_path = join(DATASETS_PATH, dataset, 'TRAIN/problem_TRAIN/problemDoc.json')

        if not os.path.isfile(problem_path):
            logger.error('The problem file of dataset %s doesnt exist in the format expected', dataset)
            continue

        with open(problem_path) as fin:
            problem = json.load(fin)

        metric = SCORES_FROM_SCHEMA[problem['inputs']['performanceMetrics'][0]['metric']]
        best_time, score = 'None', 'None'
<<<<<<< HEAD
        solutions = do_search(core, problem, train_dataset_path, time_bound=15.0, pipelines_limit=0)
=======
        solutions = do_search(core, problem, train_dataset_path, time_bound=5.0, pipelines_limit=0)
>>>>>>> 0f0233eb
        search_time = str(datetime.now() - start_time)
        number_solutions = len(solutions)

        if number_solutions > 0:
            best_time = sorted(solutions.values(), key=lambda x: x[2])[0][2]
            best_solution = sorted(solutions.items(), key=lambda x: x[1][0])[-1][0]
            logger.info('Best pipeline: solution_id=%s' % best_solution)

            fitted_solution = do_train(core, [best_solution], train_dataset_path)
            tested_solution = do_test(core, fitted_solution, test_dataset_path)

            if len(tested_solution) > 0:
                true_file_path = join(DATASETS_PATH, dataset, '%s_dataset/tables/learningData.csv' % dataset)
                pred_file_path = join(D3MINPUTDIR, 'predictions', os.path.basename(list(tested_solution.values())[0]))
                try:
                    labels, predictions = get_ytrue_ypred(true_file_path, pred_file_path)
                    score = calculate_performance(metric, labels, predictions)
                    logger.info('Best pipeline scored: %s=%.2f' % (metric, score))
                except Exception as e:
                    logger.error('Error calculating test score')
                    logger.error(e)

        row = [dataset, number_solutions, best_time, search_time, score]
        save_row(statistics_path, row)


def get_ytrue_ypred(true_file_path, pred_file_path):
    labels = pd.read_csv(true_file_path)
    predictions = pd.read_csv(pred_file_path)
    col_index, col_label = list(predictions.columns)
    labels = labels[[col_index, col_label]]
    labels = pd.merge(labels, predictions[[col_index]], on=[col_index], how='inner')

    return labels[col_label].values, predictions[col_label].values


def calculate_performance(metric, labels, predictions):
    score = SCORES_TO_SKLEARN[metric](labels, predictions)

    return score


def save_row(file_path, row):
    with open(file_path, 'a') as fout:
        writer = csv.writer(fout, delimiter='\t')
        writer.writerow(row)


if __name__ == '__main__':
    run_all_datasets()

<|MERGE_RESOLUTION|>--- conflicted
+++ resolved
@@ -15,7 +15,7 @@
 logging.basicConfig(level=logging.DEBUG, format='%(asctime)s %(levelname)s %(message)s')
 logger = logging.getLogger(__name__)
 
-DATASETS_PATH = '/Users/raonilourenco/reps/datasets/seed_datasets_data_augmentation/'
+DATASETS_PATH = '/Users/raonilourenco/reps/datasets/seed_datasets_current/'
 D3MINPUTDIR = '/Users/raonilourenco/d3m//tmp/'
 
 
@@ -24,7 +24,7 @@
     core = LoggingStub(pb_core_grpc.CoreStub(channel), logger)
     statistics_path = join(dirname(__file__), 'resource/statistics_datasets.csv')
     #datasets = sorted([x for x in os.listdir(DATASETS_PATH) if os.path.isdir(join(DATASETS_PATH, x))])
-    datasets = ['DA_poverty_estimation']
+    datasets = ['185_baseball']
     size = len(datasets)
 
     for i, dataset in enumerate(datasets):
@@ -44,11 +44,7 @@
 
         metric = SCORES_FROM_SCHEMA[problem['inputs']['performanceMetrics'][0]['metric']]
         best_time, score = 'None', 'None'
-<<<<<<< HEAD
-        solutions = do_search(core, problem, train_dataset_path, time_bound=15.0, pipelines_limit=0)
-=======
         solutions = do_search(core, problem, train_dataset_path, time_bound=5.0, pipelines_limit=0)
->>>>>>> 0f0233eb
         search_time = str(datetime.now() - start_time)
         number_solutions = len(solutions)
 
