import os
import csv
import json
import grpc
import logging
import pandas as pd
import d3m_ta2_nyu.proto.core_pb2_grpc as pb_core_grpc
from datetime import datetime
from os.path import dirname, join
from d3m_ta2_nyu.grpc_logger import LoggingStub
from d3m_ta2_nyu.common import SCORES_FROM_SCHEMA, SCORES_TO_SKLEARN
from client import do_search, do_train, do_test


logging.basicConfig(level=logging.DEBUG, format='%(asctime)s %(levelname)s %(message)s')
logger = logging.getLogger(__name__)

DATASETS_PATH = '/Users/raonilourenco/reps/datasets/seed_datasets_data_augmentation/'
D3MINPUTDIR = '/Users/raonilourenco/d3m//tmp/'


def run_all_datasets():
    channel = grpc.insecure_channel('localhost:45042')
    core = LoggingStub(pb_core_grpc.CoreStub(channel), logger)
    statistics_path = join(dirname(__file__), 'resource/statistics_datasets.csv')
<<<<<<< HEAD
    #datasets = sorted([x for x in os.listdir(DATASETS_PATH) if os.path.isdir(join(DATASETS_PATH, x))])
    datasets = ['SUPDATA_usps_digit_classification']
=======
    datasets = sorted([x for x in os.listdir(DATASETS_PATH) if os.path.isdir(join(DATASETS_PATH, x))])
    datasets = ['LL1_TXT_CLS_apple_products_sentiment']
>>>>>>> 1623bed9
    size = len(datasets)

    for i, dataset in enumerate(datasets):
        logger.info('Processing dataset "%s" (%d/%d)' % (dataset, i+1, size))
        start_time = datetime.now()

        train_dataset_path = '/input/%s/TRAIN/dataset_TRAIN/datasetDoc.json' % dataset
        test_dataset_path = '/input/%s/TEST/dataset_TEST/datasetDoc.json' % dataset
        problem_path = join(DATASETS_PATH, dataset, 'TRAIN/problem_TRAIN/problemDoc.json')

        if not os.path.isfile(problem_path):
            logger.error('The problem file of dataset %s doesnt exist in the format expected', dataset)
            continue

        with open(problem_path) as fin:
            problem = json.load(fin)

        metric = SCORES_FROM_SCHEMA[problem['inputs']['performanceMetrics'][0]['metric']]
        best_time, score = 'None', 'None'
        solutions = do_search(core, problem, train_dataset_path, time_bound=5.0, pipelines_limit=0)
        search_time = str(datetime.now() - start_time)
        number_solutions = len(solutions)

        if number_solutions > 0:
            best_time = sorted(solutions.values(), key=lambda x: x[2])[0][2]
            best_solution = sorted(solutions.items(), key=lambda x: x[1][0])[-1][0]
            logger.info('Best pipeline: solution_id=%s' % best_solution)

            fitted_solution = do_train(core, [best_solution], train_dataset_path)
            tested_solution = do_test(core, fitted_solution, test_dataset_path)

            if len(tested_solution) > 0:
                true_file_path = join(DATASETS_PATH, dataset, '%s_dataset/tables/learningData.csv' % dataset)
                pred_file_path = join(D3MINPUTDIR, 'predictions', os.path.basename(list(tested_solution.values())[0]))
                try:
                    labels, predictions = get_ytrue_ypred(true_file_path, pred_file_path)
                    score = calculate_performance(metric, labels, predictions)
                    logger.info('Best pipeline scored: %s=%.2f' % (metric, score))
                except Exception as e:
                    logger.error('Error calculating test score')
                    logger.error(e)

        row = [dataset, number_solutions, best_time, search_time, score]
        save_row(statistics_path, row)


def get_ytrue_ypred(true_file_path, pred_file_path):
    labels = pd.read_csv(true_file_path)
    predictions = pd.read_csv(pred_file_path)
    col_index, col_label = list(predictions.columns)
    labels = labels[[col_index, col_label]]
    labels = pd.merge(labels, predictions[[col_index]], on=[col_index], how='inner')

    return labels[col_label].values, predictions[col_label].values


def calculate_performance(metric, labels, predictions):
    score = SCORES_TO_SKLEARN[metric](labels, predictions)

    return score


def save_row(file_path, row):
    with open(file_path, 'a') as fout:
        writer = csv.writer(fout, delimiter='\t')
        writer.writerow(row)


if __name__ == '__main__':
    run_all_datasets()

<|MERGE_RESOLUTION|>--- conflicted
+++ resolved
@@ -23,13 +23,8 @@
     channel = grpc.insecure_channel('localhost:45042')
     core = LoggingStub(pb_core_grpc.CoreStub(channel), logger)
     statistics_path = join(dirname(__file__), 'resource/statistics_datasets.csv')
-<<<<<<< HEAD
-    #datasets = sorted([x for x in os.listdir(DATASETS_PATH) if os.path.isdir(join(DATASETS_PATH, x))])
-    datasets = ['SUPDATA_usps_digit_classification']
-=======
     datasets = sorted([x for x in os.listdir(DATASETS_PATH) if os.path.isdir(join(DATASETS_PATH, x))])
     datasets = ['LL1_TXT_CLS_apple_products_sentiment']
->>>>>>> 1623bed9
     size = len(datasets)
 
     for i, dataset in enumerate(datasets):
