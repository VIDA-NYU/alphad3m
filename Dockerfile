--- conflicted
+++ resolved
@@ -7,21 +7,12 @@
 MAINTAINER "remirampin@gmail.com"
 
 RUN apt-get update -yy && \
-<<<<<<< HEAD
     apt-get install -yy git swig && \
-=======
-    apt-get install -yy git python3.6 python3-pip python3-virtualenv swig cmake && \
->>>>>>> dfa133b1
     apt-get clean
 
 WORKDIR /usr/src/app
-<<<<<<< HEAD
 RUN pip3 install -e git+https://gitlab.com/datadrivendiscovery/d3m.git@93fe530741c1aa66a8c88b21048b3b413f23ebcc#egg=d3m
-RUN pip3 install Cython==0.27.3
-=======
-RUN python3 -m virtualenv -p python3.6 --system-site-packages /usr/src/app/venv && . /usr/src/app/venv/bin/activate && /usr/src/app/venv/bin/pip install -U certifi pip
-RUN /usr/src/app/venv/bin/pip install numpy==1.13.3 Cython==0.28.3
->>>>>>> dfa133b1
+RUN pip3 install Cython==0.28.3
 COPY requirements.txt /usr/src/app/requirements.txt
 RUN pip3 install -r requirements.txt
 COPY d3m_ta2_nyu /usr/src/app/d3m_ta2_nyu
