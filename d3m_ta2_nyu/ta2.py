--- conflicted
+++ resolved
@@ -49,11 +49,8 @@
                                           else 'http://dsbox02.isi.edu:9000/'
 }
 
-<<<<<<< HEAD
-TUNE_PIPELINES_COUNT =
-=======
+
 TUNE_PIPELINES_COUNT = 5
->>>>>>> dd1a451c
 
 if 'TA2_DEBUG_BE_FAST' in os.environ:
     TUNE_PIPELINES_COUNT = 0
