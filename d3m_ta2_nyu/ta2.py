--- conflicted
+++ resolved
@@ -50,11 +50,7 @@
 }
 
 
-<<<<<<< HEAD
 TUNE_PIPELINES_COUNT = 5
-=======
-TUNE_PIPELINES_COUNT = 1
->>>>>>> 7bd219cf
 
 if 'TA2_DEBUG_BE_FAST' in os.environ:
     TUNE_PIPELINES_COUNT = 0
@@ -277,11 +273,7 @@
                     if len(tune) > 0:
                         # Found some pipelines to tune, do that
                         logger.warning("Found %d pipelines to tune", len(tune))
-<<<<<<< HEAD
-                        timeout_per_pipeline = self.timeout_tuning #/ len(tune)
-=======
                         timeout_per_pipeline = self.timeout_tuning
->>>>>>> 7bd219cf
                         for pipeline_id in tune:
                             logger.info("    %s", pipeline_id)
                             self._ta2._run_queue.put(TuneHyperparamsJob(self, pipeline_id, self.problem,
@@ -973,15 +965,9 @@
             pass  # Not included in this evaluation
 
         sample_dataset_uri = self._get_sample_uri(dataset_uri, session.problem)
-<<<<<<< HEAD
         do_rank = True if top_pipelines > 0 else False
         timeout_search = timeout * 0.55  # TODO: Do it dynamic
         timeout_tuning = timeout * 0.45
-=======
-        do_rank = True if top_pipelines > 0 else False  # TODO: it should order pipelines but it only adds RANK metric
-        timeout_search = timeout * 0.85  # TODO: Do it dynamic
-        timeout_tuning = timeout * 0.15
->>>>>>> 7bd219cf
 
         self._build_pipelines_from_generator(session, task, dataset_uri, sample_dataset_uri, search_results,
                                              pipeline_template, metrics, timeout_search, do_rank)
