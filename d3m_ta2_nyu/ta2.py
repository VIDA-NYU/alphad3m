"""The D3mTa2 class, that creates pipelines, train, and run them.

We use multiprocessing to run training in separate processes, sending messages
back to this process via a Queue.
"""

from concurrent import futures
import datetime
import grpc
import itertools
import json
import logging
import os
import pickle
from queue import Empty, Queue
from sqlalchemy import select
from sqlalchemy.orm import aliased, joinedload, lazyload
from sqlalchemy.sql import func
import stat
import subprocess
import sys
import threading
import time
import uuid

from d3m_ta2_nyu import __version__
from d3m_ta2_nyu.common import SCORES_FROM_SCHEMA, SCORES_RANKING_ORDER, \
    TASKS_FROM_SCHEMA, normalize_score
from d3m_ta2_nyu.multiprocessing import Receiver, run_process
from d3m_ta2_nyu import grpc_server
import d3m_ta2_nyu.proto.core_pb2_grpc as pb_core_grpc
from d3m_ta2_nyu.utils import Observable, ProgressStatus
from d3m_ta2_nyu.workflow import database
from d3m_ta2_nyu.workflow.convert import to_d3m_json


MAX_RUNNING_PROCESSES = 1

TUNE_PIPELINES_COUNT = 0
if 'TA2_DEBUG_BE_FAST' in os.environ:
    TUNE_PIPELINES_COUNT = 0

TRAIN_PIPELINES_COUNT = 0
TRAIN_PIPELINES_COUNT_DEBUG = 5

logger = logging.getLogger(__name__)


class Session(Observable):
    """A session, in the gRPC meaning.

    This corresponds to a search in which pipelines are created.
    """

    def __init__(self, ta2, considered_pipelines_dir, problem, DBSession):
        Observable.__init__(self)
        self.id = uuid.uuid4()
        self._ta2 = ta2
        self._considered_pipelines_dir = considered_pipelines_dir
        self.DBSession = DBSession
        self.problem = problem
        self.metrics = []

        self._observer = self._ta2.add_observer(self._ta2_event)

        self.start = datetime.datetime.utcnow()

        # Should tuning be triggered when we are done with current pipelines?
        self._tune_when_ready = None

        # All the pipelines that belong to this session
        self.pipelines = set()
        # The pipelines currently in the queue for scoring
        self.pipelines_scoring = set()
        # The pipelines in the queue for hyperparameter tuning
        self.pipelines_tuning = set()
        # Pipelines already tuned, and pipelines created through tuning
        self.tuned_pipelines = set()
        # Flag indicating we started scoring & tuning, and a
        # 'done_searching' signal should be sent once no pipeline is pending
        self.working = False
        # Flag allowing TA3 to stop the search early
        self.stop_requested = False

        # Read metrics from problem
        for metric in self.problem['inputs']['performanceMetrics']:
            metric = metric['metric']
            try:
                metric = SCORES_FROM_SCHEMA[metric]
            except KeyError:
                logger.error("Unknown metric %r", metric)
                raise ValueError("Unknown metric %r" % metric)
            self.metrics.append(metric)

        self._targets = None
        self._features = None

    @property
    def problem_id(self):
        return self.problem['about']['problemID']

    @property
    def targets(self):
        if self._targets is not None:
            return set(self._targets)
        else:
            # Read targets from problem
            targets = set()
            assert len(self.problem['inputs']['data']) == 1
            for target in self.problem['inputs']['data'][0]['targets']:
                targets.add((target['resID'], target['colName']))
            return targets

    @targets.setter
    def targets(self, value):
        if value is None:
            self._targets = None
        elif isinstance(value, (set, list)):
            if not value:
                raise ValueError("Can't set targets to empty set")
            self._targets = set(value)
        else:
            raise TypeError("targets should be a set or None")

    @property
    def features(self):
        return self._features

    @features.setter
    def features(self, value):
        if value is None:
            self._features = None
        elif isinstance(value, (set, list)):
            if not value:
                raise ValueError("Can't set features to empty set")
            self._features = set(value)
        else:
            raise TypeError("features should be a set or None")

    def _ta2_event(self, event, **kwargs):
        if event == 'scoring_start':
            if kwargs['pipeline_id'] in self.pipelines_scoring:
                logger.info("Scoring pipeline for %s (session %s has %d "
                            "pipelines left to score)",
                            kwargs['pipeline_id'], self.id,
                            len(self.pipelines_scoring))
                self.notify(event, **kwargs)
        elif event == 'scoring_success' or event == 'scoring_error':
            if kwargs['pipeline_id'] in self.pipelines_scoring:
                self.notify(event, **kwargs)
                self.pipeline_scoring_done(kwargs['pipeline_id'])

    def tune_when_ready(self, tune=None):
        if tune is None:
            tune = TUNE_PIPELINES_COUNT
        self._tune_when_ready = tune
        self.working = True
        self.check_status()

    def add_scoring_pipeline(self, pipeline_id):
        with self.lock:
            self.working = True
            self.pipelines.add(pipeline_id)
            self.pipelines_scoring.add(pipeline_id)
            self.write_considered_pipeline(pipeline_id)

    def pipeline_scoring_done(self, pipeline_id):
        with self.lock:
            self.pipelines_scoring.discard(pipeline_id)
            self.check_status()

    def pipeline_tuning_done(self, old_pipeline_id, new_pipeline_id=None):
        with self.lock:
            self.pipelines_tuning.discard(old_pipeline_id)
            self.tuned_pipelines.add(old_pipeline_id)
            if new_pipeline_id is not None:
                self.pipelines.add(new_pipeline_id)
                self.tuned_pipelines.add(new_pipeline_id)
                self.write_considered_pipeline(new_pipeline_id)
            self.check_status()

    @property
    def progress(self):
        if self._tune_when_ready is not None:
            to_tune = self._tune_when_ready - len(self.tuned_pipelines) / 2
        else:
            to_tune = 0
        return ProgressStatus(
            current=len(self.pipelines) - len(self.pipelines_scoring),
            total=len(self.pipelines) + to_tune,
        )

    def get_top_pipelines(self, db, metric, limit=None):
        pipeline = aliased(database.Pipeline)
        crossval_score = (
<<<<<<< HEAD
            select([database.CrossValidationScore.value])
                .where(database.CrossValidationScore.cross_validation_id ==
                       database.CrossValidation.id)
                .where(database.CrossValidationScore.metric == metric)
                .where(database.CrossValidation.pipeline_id == pipeline.id)
                .as_scalar()
=======
            select([func.avg(database.CrossValidationScore.value)])
            .where(database.CrossValidationScore.cross_validation_id ==
                   database.CrossValidation.id)
            .where(database.CrossValidationScore.metric == metric)
            .where(database.CrossValidation.pipeline_id == pipeline.id)
            .as_scalar()
>>>>>>> e9d8faec
        )
        if SCORES_RANKING_ORDER[metric] == -1:
            crossval_score_order = crossval_score.desc()
        else:
            crossval_score_order = crossval_score.asc()
        q = (
            db.query(pipeline, crossval_score)
<<<<<<< HEAD
                .filter(pipeline.id.in_(self.pipelines))
                .filter(crossval_score != None)
                .options(joinedload(pipeline.modules),
                         joinedload(pipeline.connections))
                .order_by(crossval_score_order)
=======
            .filter(pipeline.id.in_(self.pipelines))
            .filter(crossval_score != None)
            # FIXME: Using a joined load here results in duplicated results
            .options(lazyload(pipeline.parameters))
            .order_by(crossval_score_order)
>>>>>>> e9d8faec
        )
        if limit is not None:
            q = q.limit(limit)
        return q.all()

    def check_status(self):
        with self.lock:
            # Session is not to be finished automatically
            if self._tune_when_ready is None:
                return
            # We are already done
            if not self.working:
                return
            # If pipelines are still in the queue
            if self.pipelines_scoring or self.pipelines_tuning:
                return

            db = self.DBSession()

            # If we are out of pipelines to score, maybe submit pipelines for
            # tuning
            logger.info("Session %s: scoring done", self.id)

            tune = []
            if self._tune_when_ready and self.stop_requested:
                logger.info("Session stop requested, skipping tuning")
            elif self._tune_when_ready:
                top_pipelines = self.get_top_pipelines(
                    db, self.metrics[0],
                    self._tune_when_ready)
                for pipeline, _ in top_pipelines:
                    if pipeline.id not in self.tuned_pipelines:
                        tune.append(pipeline.id)

                if tune:
                    # Found some pipelines to tune, do that
                    logger.warning("Found %d pipelines to tune", len(tune))
                    for pipeline_id in tune:
                        logger.info("    %s", pipeline_id)
                        self._ta2._run_queue.put(
                            TuneHyperparamsJob(self, pipeline_id, self.problem)
                        )
                        self.pipelines_tuning.add(pipeline_id)
                    return
                logger.info("Found no pipeline to tune")
            else:
                logger.info("No tuning requested")

            # Session is done (but new pipelines might be added later)
            self.working = False
            self.notify('done_searching')

            logger.warning("Search done")

            if self.metrics:
                metric = self.metrics[0]
                top_pipelines = self.get_top_pipelines(db, metric)
                logger.warning("Found %d pipelines", len(top_pipelines))

                with open(os.path.join(self._considered_pipelines_dir, 'pipelines_info.txt'), 'a') as fout:
                    fout.write('%d\n' % len(top_pipelines))
                    fout.write('%s\n' % metric)
                    if len(top_pipelines) > 0:
                        fout.write('%s\n' % top_pipelines[0][1])

                for i, (pipeline, score) in enumerate(top_pipelines):
                    created = pipeline.created_date - self.start
                    logger.info("    %d) %s %s=%s origin=%s time=%.2fs",
                                i + 1, pipeline.id, metric, score,
                                pipeline.origin, created.total_seconds())

            db.close()

    def write_considered_pipeline(self, pipeline_id):
        if not self._considered_pipelines_dir:
            logger.info("Not writing log file")
            return

        db = self.DBSession()
        try:
            # Get pipeline
            pipeline = db.query(database.Pipeline).get(pipeline_id)

            logger.warning("Writing considered_pipeline JSON for pipeline %s "
                           "origin=%s",
                           pipeline_id, pipeline.origin)

            filename = os.path.join(self._considered_pipelines_dir,
                                    '%s.json' % pipeline_id)
            obj = to_d3m_json(pipeline)
            with open(filename, 'w') as fp:
                json.dump(obj, fp, indent=2)
        except Exception:
            logger.exception("Error writing considered pipeline for %s",
                             pipeline_id)
        finally:
            db.close()

    def write_exported_pipeline(self, pipeline_id, directory, rank=None):
        metric = self.metrics[0]

        db = self.DBSession()
        try:
            # Get pipeline
            pipeline = db.query(database.Pipeline).get(pipeline_id)

            if rank is None:
                # Find most recent cross-validation
                crossval_id = (
                    select([database.CrossValidation.id])
                        .where(database.CrossValidation.pipeline_id == pipeline_id)
                        .order_by(database.CrossValidation.date.desc())
                ).as_scalar()
                # Get score from that cross-validation
<<<<<<< HEAD
                score = (
                    db.query(database.CrossValidationScore)
                        .filter(
                        database.CrossValidationScore.cross_validation_id ==
                        crossval_id
                    )
                        .filter(database.CrossValidationScore.metric == metric)
                ).one_or_none()
=======
                score = db.query(
                    select([func.avg(database.CrossValidationScore.value)])
                    .where(
                        database.CrossValidationScore.cross_validation_id ==
                        crossval_id
                    )
                    .where(database.CrossValidationScore.metric == metric)
                    .as_scalar()
                )
>>>>>>> e9d8faec
                if score is None:
                    rank = 1000.0
                    logger.error("Writing pipeline JSON for pipeline %s, but "
                                 "it is not scored for %s. Rank set to %s. "
                                 "origin=%s",
                                 pipeline_id, metric, rank, pipeline.origin)
                else:
                    logger.warning("Writing pipeline JSON for pipeline %s "
                                   "%s=%s origin=%s",
                                   pipeline_id, metric, score.value,
                                   pipeline.origin)
                    rank = normalize_score(metric, score.value, 'desc')
            else:
                logger.warning("Writing pipeline JSON for pipeline %s with "
                               "provided rank %s. origin=%s",
                               pipeline_id, rank, pipeline.origin)

            filename = os.path.join(directory, '%s.json' % pipeline_id)
            obj = to_d3m_json(pipeline)
            obj['pipeline_rank'] = rank
            with open(filename, 'w') as fp:
                json.dump(obj, fp, indent=2)
        finally:
            db.close()

    def close(self):
        self._ta2.remove_observer(self._observer)
        self._observer = None
        self.stop_requested = True
        self.notify('finish_session')


class Job(object):
    def __init__(self):
        self.msg = None

    def start(self, **kwargs):
        raise NotImplementedError

    def check(self):
        if self.msg is not None:
            try:
                while True:
                    self.message(*self.msg.recv(0))
            except Empty:
                pass

        return self.poll()

    def poll(self):
        raise NotImplementedError

    def message(self, *args):
        raise NotImplementedError


class ScoreJob(Job):
    timeout = 8 * 60

    def __init__(self, ta2, pipeline_id, dataset, metrics, problem):
        Job.__init__(self)
        self.ta2 = ta2
        self.pipeline_id = pipeline_id
        self.dataset = dataset
        self.metrics = metrics
        self.problem = problem

    def start(self, db_filename, **kwargs):
        self.msg = Receiver()
        self.proc = run_process('d3m_ta2_nyu.score.score', 'score', self.msg,
                                pipeline_id=self.pipeline_id,
                                dataset=self.dataset,
                                metrics=self.metrics,
                                problem=self.problem,
                                db_filename=db_filename)
        self.started = time.time()
        self.ta2.notify('scoring_start',
                        pipeline_id=self.pipeline_id,
                        job_id=id(self))

    def poll(self):
        if self.proc.poll() is None:
            return False
        if self.started + self.timeout < time.time():
            logger.error("Scoring process is stuck, terminating after %d "
                         "seconds", time.time() - self.started)
            self.proc.terminate()
            try:
                self.proc.wait(30)
            except subprocess.TimeoutExpired:
                self.proc.kill()
                self.proc.wait()
        log = logger.info if self.proc.returncode == 0 else logger.error
        log("Pipeline scoring process done, returned %d (pipeline: %s)",
            self.proc.returncode, self.pipeline_id)
        if self.proc.returncode == 0:
            self.ta2.notify('scoring_success',
                            pipeline_id=self.pipeline_id,
                            job_id=id(self))
        else:
            self.ta2.notify('scoring_error',
                            pipeline_id=self.pipeline_id,
                            job_id=id(self))
        return True


class TrainJob(Job):
    def __init__(self, ta2, pipeline_id, dataset, targets):
        Job.__init__(self)
        self.ta2 = ta2
        self.pipeline_id = pipeline_id
        self.dataset = dataset
        self.targets = targets

    def start(self, db_filename, **kwargs):
        logger.info("Training pipeline for %s", self.pipeline_id)
        self.msg = Receiver()
        self.proc = run_process('d3m_ta2_nyu.train.train', 'train', self.msg,
                                pipeline_id=self.pipeline_id,
                                dataset=self.dataset,
                                targets=self.targets,
                                db_filename=db_filename)
        self.ta2.notify('training_start',
                        pipeline_id=self.pipeline_id,
                        job_id=id(self))

    def poll(self):
        if self.proc.poll() is None:
            return False
        log = logger.info if self.proc.returncode == 0 else logger.error
        log("Pipeline training process done, returned %d (pipeline: %s)",
            self.proc.returncode, self.pipeline_id)
        if self.proc.returncode == 0:
            self.ta2.notify('training_success',
                            pipeline_id=self.pipeline_id,
                            job_id=id(self))
        else:
            self.ta2.notify('training_error',
                            pipeline_id=self.pipeline_id,
                            job_id=id(self))
        return True


class TuneHyperparamsJob(Job):
    def __init__(self, session, pipeline_id, problem, store_results=True):
        Job.__init__(self)
        self.session = session
        self.pipeline_id = pipeline_id
        self.problem = problem
        self.store_results = store_results
        self.results = None

    def start(self, db_filename, predictions_root, **kwargs):
        self.predictions_root = predictions_root
        logger.info("Running tuning for %s "
                    "(session %s has %d pipelines left to tune)",
                    self.pipeline_id, self.session.id,
                    len(self.session.pipelines_tuning))
        if self.store_results and self.predictions_root is not None:
            subdir = os.path.join(self.predictions_root, str(self.pipeline_id))
            if not os.path.exists(subdir):
                os.mkdir(subdir)
            self.results = os.path.join(subdir, 'predictions.csv')
        self.msg = Receiver()
        self.proc = run_process('d3m_ta2_nyu.tune_and_score.tune',
                                'tune', self.msg,
                                pipeline_id=self.pipeline_id,
                                metrics=self.session.metrics,
                                targets=self.session.targets,
                                problem=self.problem,
                                results_path=self.results,
                                db_filename=db_filename)
        self.session.notify('tuning_start',
                            pipeline_id=self.pipeline_id,
                            job_id=id(self))

    def poll(self):
        if self.proc.poll() is None:
            return False
        log = logger.info if self.proc.returncode == 0 else logger.error
        log("Pipeline tuning process done, returned %d (pipeline: %s)",
            self.proc.returncode, self.pipeline_id)
        if self.proc.returncode == 0:
            logger.info("New pipeline: %s)", self.tuned_pipeline_id)
            self.session.notify('tuning_success',
                                old_pipeline_id=self.pipeline_id,
                                new_pipeline_id=self.tuned_pipeline_id,
                                job_id=id(self))
            self.session.notify('scoring_success',
                                pipeline_id=self.tuned_pipeline_id,
                                predict_result=self.results,
                                job_id=id(self))
            self.session.pipeline_tuning_done(self.pipeline_id,
                                              self.tuned_pipeline_id)
        else:
            self.session.notify('tuning_error',
                                pipeline_id=self.pipeline_id,
                                job_id=id(self))
            self.session.pipeline_tuning_done(self.pipeline_id)
        return True

    def message(self, msg, arg):
        if msg == 'progress':
            # TODO: Report progress
            logger.info("Tuning pipeline %s: %.0f%%",
                        self.pipeline_id, arg * 100)
        elif msg == 'tuned_pipeline_id':
            self.tuned_pipeline_id = arg
        else:
            logger.error("Unexpected message from tuning process %s",
                         msg)


class ThreadPoolExecutor(futures.ThreadPoolExecutor):
    def submit(self, fn, *args, **kwargs):
        def wrapper(*args, **kwargs):
            try:
                return fn(*args, **kwargs)
            except Exception:
                logger.exception("Exception in worker thread")
                raise

        return futures.ThreadPoolExecutor.submit(self, wrapper,
                                                 *args, **kwargs)


class D3mTa2(Observable):
    def __init__(self, storage_root, shared_root=None,
                 pipelines_exported_root=None, pipelines_considered_root=None,
                 executables_root=None):
        Observable.__init__(self)
        if 'TA2_DEBUG_BE_FAST' in os.environ:
            logger.warning("**************************************************"
                           "*****")
            logger.warning("***   DEBUG mode is on, will try fewer pipelines  "
                           "  ***")
            logger.warning("*** If this is not wanted, unset $TA2_DEBUG_BE_FAS"
                           "T ***")
            logger.warning("**************************************************"
                           "*****")
        self.storage = os.path.abspath(storage_root)
        if not os.path.exists(self.storage):
            os.makedirs(self.storage)

        if shared_root is not None:
            self.predictions_root = os.path.join(shared_root,
                                                 'tmp_predictions')
            if not os.path.exists(self.predictions_root):
                os.makedirs(self.predictions_root)
        else:
            self.predictions_root = None

        if pipelines_exported_root is not None:
            self.pipelines_exported_root = \
                os.path.abspath(pipelines_exported_root)
            if not os.path.exists(self.pipelines_exported_root):
                os.makedirs(self.pipelines_exported_root)
        else:
            self.pipelines_exported_root = None

        if pipelines_considered_root is not None:
            self.pipelines_considered_root = \
                os.path.abspath(pipelines_considered_root)
            if not os.path.exists(self.pipelines_considered_root):
                os.makedirs(self.pipelines_considered_root)
        else:
            self.pipelines_considered_root = None

        if executables_root:
            self.executables_root = os.path.abspath(executables_root)
            if not os.path.exists(self.executables_root):
                os.makedirs(self.executables_root)
        else:
            self.executables_root = None

        self.db_filename = os.path.join(self.storage, 'db.sqlite3')

        logger.info("storage=%r, predictions_root=%r, "
                    "pipelines_exported_root=%r, pipelines_considered_root=%r, "
                    "executables_root=%r",
                    self.storage, self.predictions_root,
                    self.pipelines_exported_root,
                    self.pipelines_considered_root,
                    self.executables_root)

        self.dbengine, self.DBSession = database.connect(self.db_filename)

        self.sessions = {}
        self.executor = ThreadPoolExecutor(max_workers=16)
        self._run_queue = Queue()
        self._run_thread = threading.Thread(
            target=self._pipeline_running_thread)
        self._run_thread.setDaemon(True)
        self._run_thread.start()

        logger.warning("TA2 started, version=%s", __version__)

    def run_search(self, dataset, problem_path, timeout=None):
        """Run the search phase: create pipelines and score them.

        This is called by the ``ta2_search`` executable, it is part of the
        evaluation.
        """
        if dataset[0] == '/':
            dataset = 'file://' + dataset
        # Read problem
        with open(os.path.join(problem_path, 'problemDoc.json')) as fp:
            problem = json.load(fp)
        task = problem['about']['taskType']
        if task not in TASKS_FROM_SCHEMA:
            logger.error("Unknown task %r", task)
            sys.exit(1)
        task = TASKS_FROM_SCHEMA[task]

        # Create session
        session = Session(self, self.pipelines_considered_root, problem,
                          self.DBSession)
        logger.info("Dataset: %s, task: %s, metrics: %s",
                    dataset, task, ", ".join(session.metrics))
        self.sessions[session.id] = session

        if timeout:
            # Save 2 minutes to finish scoring
            timeout = max(timeout - 2 * 60, 0.8 * timeout)

        # Create pipelines, NO TUNING
        with session.with_observer_queue() as queue:
            self.build_pipelines(session.id, task, dataset, session.metrics,
                                 tune=0, timeout=timeout)
            while queue.get(True)[0] != 'done_searching':
                pass

<<<<<<< HEAD
        # Train pipelines
        # self.train_top_pipelines(session)

        logger.info("Tuning pipelines...")

        # Now do tuning, when we already have written out some executables
        '''with session.with_observer_queue() as queue:
=======
        logger.info("Tuning pipelines...")

        # Now do tuning, when we already have written out some solutions
        with session.with_observer_queue() as queue:
>>>>>>> e9d8faec
            session.tune_when_ready()
            while queue.get(True)[0] != 'done_searching':
                pass'''

<<<<<<< HEAD
        # Train new pipelines if any
        #self.train_top_pipelines(session)

=======
>>>>>>> e9d8faec
    def train_top_pipelines(self, session, limit=20):
        db = self.DBSession()
        try:
            pipelines = session.get_top_pipelines(db, session.metrics[0],
                                                  limit=limit)

            with self.with_observer_queue() as queue:
                training = {}
                for pipeline, score in itertools.islice(pipelines, limit):
                    if pipeline.trained:
                        continue
                    # TODO: pass problem/targets?
                    self._run_queue.put(
                        TrainJob(self, pipeline.id)
                    )
                    training[pipeline.id] = pipeline

                while training:
                    event, kwargs = queue.get(True)
                    if event == 'training_success':
                        pipeline_id = kwargs['pipeline_id']
                        session.write_exported_pipeline(
                            pipeline_id,
                            self.pipelines_exported_root
                        )
                        self.write_executable(training.pop(pipeline_id))
                    elif event == 'training_error':
                        pipeline_id = kwargs['pipeline_id']
                        del training[pipeline_id]
        finally:
            db.close()

    def search_score_pipeline(self, session_id, pipeline_id, dataset):
        """Score a single pipeline.

        This is used by the pipeline generator.
        """

        # Get the session
        session = self.sessions[session_id]
        metric = session.metrics[0]
        logger.info("Search process scoring single pipeline, metric: %s, "
                    "dataset: %s", metric, dataset)

        # Add the pipeline to the session, score it
        with session.with_observer_queue() as queue:
            session.add_scoring_pipeline(pipeline_id)
            self._run_queue.put(ScoreJob(self, pipeline_id, dataset,
                                         session.metrics, session.problem))
            session.notify('new_pipeline', pipeline_id=pipeline_id)
            while True:
                event, kwargs = queue.get(True)
                if event == 'done_searching':
                    raise RuntimeError("Never got pipeline results")
                elif (event == 'scoring_error' and
                      kwargs['pipeline_id'] == pipeline_id):
                    return None
                elif (event == 'scoring_success' and
                      kwargs['pipeline_id'] == pipeline_id):
                    break

        db = self.DBSession()
        try:
            # Find most recent cross-validation
            crossval_id = (
                select([database.CrossValidation.id])
                    .where(database.CrossValidation.pipeline_id == pipeline_id)
                    .order_by(database.CrossValidation.date.desc())
            ).as_scalar()
            # Get scores from that cross-validation
<<<<<<< HEAD
            scores = (
                db.query(database.CrossValidationScore)
                    .filter(database.CrossValidationScore.cross_validation_id ==
                            crossval_id)
            ).all()
            for score in scores:
                if score.metric == metric:
                    logger.info("Evaluation result: %s -> %r",
                                metric, score.value)
                    return score.value
            logger.info("Didn't get the requested metric from "
                        "cross-validation")
            return None
=======
            score = db.query(
                select([func.avg(database.CrossValidationScore.value)])
                .where(
                    database.CrossValidationScore.cross_validation_id ==
                    crossval_id
                )
                .where(database.CrossValidationScore.metric == metric)
                .as_scalar()
            )
            if score is not None:
                logger.info("Evaluation result: %s -> %r",
                            metric, score.value)
                return score
            else:
                logger.info("Didn't get the requested metric from "
                            "cross-validation")
                return None
>>>>>>> e9d8faec
        finally:
            db.close()

    def run_test(self, dataset, problem_path, pipeline_id, results_root):
        """Run a previously trained pipeline.

        This is called by the generated executables, it is part of the
        evaluation.
        """
        logger.info("About to run test")
        with open(os.path.join(problem_path, 'problemDoc.json')) as fp:
            problem = json.load(fp)
        if not os.path.exists(results_root):
            os.makedirs(results_root)
        results_path = os.path.join(
            results_root,
            problem['expectedOutputs']['predictionsFile'])

        # Get targets from problem
        targets = set()
        for target in problem['inputs']['data'][0]['targets']:
            targets.add((target['resID'], target['colName']))

        mgs_queue = Receiver()
        # TODO: pass problem/targets?
        proc = run_process('d3m_ta2_nyu.test.test', 'test', mgs_queue,
                           pipeline_id=pipeline_id,
                           dataset=dataset,
                           targets=targets,
                           results_path=results_path,
                           db_filename=self.db_filename)
        ret = proc.wait()
        if ret != 0:
            raise subprocess.CalledProcessError(ret, 'd3m_ta2_nyu.test.test')

    def run_server(self, port=None):
        """Spin up the gRPC server to receive requests from a TA3 system.

        This is called by the ``ta2_serve`` executable. It is part of the
        TA2+TA3 evaluation.
        """
        if not port:
            port = 45042
        core_rpc = grpc_server.CoreService(self)
        server = grpc.server(self.executor)
        pb_core_grpc.add_CoreServicer_to_server(
            core_rpc, server)
        server.add_insecure_port('[::]:%d' % port)
        logger.info("Started gRPC server on port %d", port)
        server.start()
        while True:
            time.sleep(60)

    def new_session(self, problem):
        session = Session(self, self.pipelines_considered_root,
                          problem, self.DBSession)
        self.sessions[session.id] = session
        return session.id

    def finish_session(self, session_id):
        session = self.sessions.pop(session_id)
        session.close()

    def stop_session(self, session_id):
        session = self.sessions[session_id]
        session.stop_requested = True

    def get_workflow(self, pipeline_id):
        db = self.DBSession()
        try:
            return (
                db.query(database.Pipeline)
                    .filter(database.Pipeline.id == pipeline_id)
                    .options(
                    joinedload(database.Pipeline.modules)
                        .joinedload(database.PipelineModule.connections_to),
                    joinedload(database.Pipeline.connections)
                )
            ).one_or_none()
        finally:
            db.close()

    def get_pipeline_scores(self, pipeline_id):
        db = self.DBSession()
        try:
            # Find most recent cross-validation
            crossval_id = (
                select([database.CrossValidation.id])
                    .where(database.CrossValidation.pipeline_id == pipeline_id)
                    .order_by(database.CrossValidation.date.desc())
            ).as_scalar()
            # Get scores from that cross-validation
<<<<<<< HEAD
            scores = (
                db.query(database.CrossValidationScore)
                    .filter(database.CrossValidationScore.cross_validation_id ==
                            crossval_id)
=======
            scores = db.query(
                select([func.avg(database.CrossValidationScore.value),
                        database.CrossValidationScore.metric])
                .where(
                    database.CrossValidationScore.cross_validation_id ==
                    crossval_id
                )
                .group_by(database.CrossValidationScore.metric)
>>>>>>> e9d8faec
            ).all()
            return {metric: value for value, metric in scores}
        finally:
            db.close()

    def score_pipeline(self, pipeline_id, metrics):
        # TODO: pass dataset/problem?
        job = ScoreJob(self, pipeline_id, dataset, metrics, problem)
        self._run_queue.put(job)
        return id(job)

    def train_pipeline(self, pipeline_id):
        # TODO: pass problem/targets?
        job = TrainJob(self, pipeline_id)
        self._run_queue.put(job)
        return id(job)

    def build_pipelines(self, session_id, task, dataset, metrics,
                        targets=None, features=None, tune=None, timeout=None):
        if not metrics:
            raise ValueError("no metrics")
        self.executor.submit(self._build_pipelines,
                             session_id, task, dataset, metrics,
                             targets, features, timeout=timeout, tune=tune)

    # Runs in a worker thread from executor
    def _build_pipelines(self, session_id, task, dataset,
                         metrics, targets, features, tune=None,
                         timeout=None):
        """Generates pipelines for the session, using the generator process.
        """
        # Start AlphaD3M process
        session = self.sessions[session_id]
        with session.lock:
            session.targets = targets
            session.features = features
            if session.metrics != metrics:
                if session.metrics:
                    old = 'from %s ' % ', '.join(session.metrics)
                else:
                    old = ''
                session.metrics = metrics
                logger.info("Set metrics to %s %s(for session %s)",
                            metrics, old, session_id)

            # Force working=True so we get 'done_searching' even if no pipeline
            # gets created
            session.working = True

<<<<<<< HEAD
            logger.info("Starting AlphaD3M process, timeout is %s", timeout)
            msg_queue = Receiver()
            proc = run_process(
                'd3m_ta2_nyu.alphad3m_edit'
                '.PipelineGenerator.generate',
                'alphad3m',
                msg_queue,
                task=task,
                dataset=dataset,
                metrics=metrics,
                problem=session.problem,
                targets=session.targets,
                features=session.features,
                timeout=timeout,
                db_filename=self.db_filename,
            )
=======
        logger.info("Creating pipelines from templates...")
        template_name = task
        if 'TA2_DEBUG_BE_FAST' in os.environ:
            template_name = 'DEBUG_' + task
        for template in self.TEMPLATES.get(template_name, []):
            logger.info("Creating pipeline from %r", template)
            if isinstance(template, (list, tuple)):
                func, args = template[0], template[1:]
                tpl_func = lambda s, **kw: func(s, *args, **kw)
            else:
                tpl_func = template
            try:
                self._build_pipeline_from_template(session, tpl_func,
                                                   dataset)
            except Exception:
                logger.exception("Error building pipeline from %r",
                                 template)

        if 'TA2_DEBUG_BE_FAST' not in os.environ:
            self._build_pipelines_from_generator(session, task, dataset,
                                                 metrics, timeout)

        session.tune_when_ready(tune)

    def _build_pipelines_from_generator(self, session, task, dataset,
                                        metrics, timeout=None):
        logger.info("Starting AlphaD3M process, timeout is %s", timeout)
        msg_queue = Receiver()
        proc = run_process(
            'd3m_ta2_nyu.alphad3m_edit'
            '.PipelineGenerator.generate',
            'alphad3m',
            msg_queue,
            task=task,
            dataset=dataset,
            metrics=metrics,
            problem=session.problem,
            targets=session.targets,
            features=session.features,
            db_filename=self.db_filename,
        )
>>>>>>> e9d8faec

        start = time.time()
        start_time = datetime.datetime.now()
        stopped = False

        # Now we wait for pipelines to be sent over the pipe

        while proc.poll() is None:
            if not stopped:
                if session.stop_requested:
                    logger.error("Session stop requested, sending SIGTERM to "
                                 "generator process")
                    proc.terminate()
                    stopped = True

                if timeout is not None and time.time() > start + timeout:
                    logger.error("Reached search timeout (%d > %d seconds), "
                                 "sending SIGTERM to generator process",
                                 time.time() - start, timeout)
                    proc.terminate()
                    stopped = True

            try:
                msg, *args = msg_queue.recv(3)
            except Empty:
                continue

            if msg == 'eval':
                pipeline_id, = args
                logger.info("Got pipeline %s from generator process",
                            pipeline_id)
<<<<<<< HEAD
                score = self.run_pipeline(session_id, pipeline_id)
                if score is not None:
                    end_time = datetime.datetime.now()
                    with open(os.path.join(self.pipelines_considered_root, 'pipelines_info.txt'), 'a') as fout:
                        fout.write('%s\n' % str(end_time - start_time))

=======
                score = self.run_pipeline(session.id, pipeline_id)
>>>>>>> e9d8faec
                logger.info("Sending score to generator process")
                try:  # Fixme, just to avoid Broken pipe error
                    msg_queue.send(score)
                except:
                    logger.error('Broken pipe')
            else:
                raise RuntimeError("Got unknown message from generator "
                                   "process: %r" % msg)

        logger.warning("Generator process exited with %r", proc.returncode)

    def _build_pipeline_from_template(self, session, template, dataset):
        # Create workflow from a template
        pipeline_id = template(self, dataset=dataset,
                               targets=session.targets,
                               features=session.features)

        # Add it to the session
        session.add_scoring_pipeline(pipeline_id)

        logger.info("Created pipeline %s", pipeline_id)
        self._run_queue.put(ScoreJob(self, pipeline_id, dataset,
                                     session.metrics, session.problem))
        session.notify('new_pipeline', pipeline_id=pipeline_id)

    # Runs in a background thread
    def _pipeline_running_thread(self):
        running_jobs = {}
        while True:
            # Poll jobs, remove finished ones
            remove = []
            for job in running_jobs.values():
                if job.check():
                    remove.append(id(job))
            for job_id in remove:
                del running_jobs[job_id]

            # Start new jobs if we are under the maximum
            if len(running_jobs) < MAX_RUNNING_PROCESSES:
                try:
                    job = self._run_queue.get(False)
                except Empty:
                    pass
                else:
                    job.start(db_filename=self.db_filename,
                              predictions_root=self.predictions_root)
                    running_jobs[id(job)] = job

            time.sleep(3)

    def write_executable(self, pipeline, filename=None):
        if not filename:
            filename = os.path.join(self.executables_root, str(pipeline.id))
        with open(filename, 'w') as fp:
            fp.write('#!/bin/sh\n\n'
                     'echo "Running pipeline {pipeline_id}..." >&2\n'
                     '{python} -c '
                     '"from d3m_ta2_nyu.main import main_test; '
                     'main_test()" {pipeline_id} "$@"\n'.format(
                pipeline_id=str(pipeline.id),
                python=sys.executable))
        st = os.stat(filename)
        os.chmod(filename, st.st_mode | stat.S_IEXEC)
        logger.info("Wrote executable %s", filename)

    def test_pipeline(self, pipeline_id, dataset):
        # FIXME: Should be a Job
        job_id = str(uuid.uuid4())
        self.executor.submit(self._test_pipeline, pipeline_id, dataset, job_id)
        return job_id

    def _test_pipeline(self, pipeline_id, dataset, job_id):
        if self.predictions_root is None:
            logger.error("Can't test pipeline, no predictions_root is set")
            self.notify('test_error',
                        pipeline_id=pipeline_id,
                        job_id=job_id)
            return

        subdir = os.path.join(self.predictions_root,
                              'execute-%s' % uuid.uuid4())
        os.mkdir(subdir)
        results = os.path.join(subdir, 'predictions.csv')
        msg_queue = Receiver()
        # TODO: pass problem/targets?
        proc = run_process('d3m_ta2_nyu.test.test', 'test', msg_queue,
                           pipeline_id=pipeline_id,
                           dataset=dataset,
                           targets=None,
                           results_path=results,
                           db_filename=self.db_filename)
        ret = proc.wait()
        if ret == 0:
            self.notify('test_success',
                        pipeline_id=pipeline_id, results_path=results,
                        job_id=job_id)
        else:
            self.notify('test_error',
                        pipeline_id=pipeline_id,
                        job_id=job_id)

    def _classification_template(self, imputer, classifier, dataset,
                                 targets, features):
        db = self.DBSession()

        pipeline = database.Pipeline(
            origin="classification_template(imputer=%s, classifier=%s)" % (
                imputer, classifier),
            dataset=dataset)

        def make_module(package, version, name):
            pipeline_module = database.PipelineModule(
                pipeline=pipeline,
                package=package, version=version, name=name)
            db.add(pipeline_module)
            return pipeline_module

        def make_data_module(name):
            return make_module('data', '0.0', name)

        def make_primitive_module(name):
            if name[0] == '.':
                name = 'd3m.primitives' + name
            return make_module('d3m', '2018.7.10', name)

        def connect(from_module, to_module,
                    from_output='produce', to_input='inputs'):
            db.add(database.PipelineConnection(pipeline=pipeline,
                                               from_module=from_module,
                                               to_module=to_module,
                                               from_output_name=from_output,
                                               to_input_name=to_input))

        def set_hyperparams(module, **hyperparams):
            db.add(database.PipelineParameter(
                pipeline=pipeline, module=module,
                name='hyperparams', value=pickle.dumps(hyperparams),
            ))

        try:
            #                          data
            #                            |
            #                        Denormalize
            #                            |
            #                     DatasetToDataframe
            #                            |
            #                        ColumnParser
            #                       /     |     \
            #                     /       |       \
            #                   /         |         \
            # Extract (attribute)  Extract (target)  |
            #         |                  |        Extract (target, index)
            #     [imputer]          CastToType      |
            #         |                  |           |
            #     CastToType            /           /
            #            \            /           /
            #             [classifier]          /
            #                       |         /
            #                   ConstructPredictions
            # TODO: Use pipeline input for this
            input_data = make_data_module('dataset')
            db.add(database.PipelineParameter(
                pipeline=pipeline, module=input_data,
                name='targets', value=pickle.dumps(targets),
            ))
            db.add(database.PipelineParameter(
                pipeline=pipeline, module=input_data,
                name='features', value=pickle.dumps(features),
            ))

            step0 = make_primitive_module(
                'd3m.primitives.data_transformation.denormalize.Common')
            connect(input_data, step0, from_output='dataset')

            step1 = make_primitive_module(
                'd3m.primitives.data_transformation'
                '.dataset_to_dataframe.Common')
            connect(step0, step1)

            step2 = make_primitive_module(
                'd3m.primitives.data_transformation'
                '.column_parser.DataFrameCommon')
            connect(step1, step2)

            step3 = make_primitive_module(
                'd3m.primitives.data_transformation'
                '.extract_columns_by_semantic_types.DataFrameCommon')
            set_hyperparams(
                step3,
                semantic_types=[
                    'https://metadata.datadrivendiscovery.org/types/Attribute',
                ],
            )
            connect(step2, step3)

            step4 = make_primitive_module(imputer)
            connect(step3, step4)

            step5 = make_primitive_module(
                'd3m.primitives.data_transformation'
                '.cast_to_type.Common')
            connect(step4, step5)
            set_hyperparams(
                step5,
                type_to_cast='float',
            )

            step6 = make_primitive_module(
                'd3m.primitives.data_transformation'
                '.extract_columns_by_semantic_types.DataFrameCommon')
            set_hyperparams(
                step6,
                semantic_types=[
                    'https://metadata.datadrivendiscovery.org/types/Target',
                ],
            )
            connect(step2, step6)

            step7 = make_primitive_module(
                'd3m.primitives.data_transformation'
                '.cast_to_type.Common')
            connect(step6, step7)

            # from here
            # stepx = make_primitive_module('.spider.dimensionality_reduction.GO_DEC')
            # connect(step5, stepx)
            # to here

            step8 = make_primitive_module(classifier)
            # connect(stepx, step8)
            connect(step5, step8)
            connect(step7, step8, to_input='outputs')

            step9 = make_primitive_module(
                'd3m.primitives.data_transformation'
                '.extract_columns_by_semantic_types.DataFrameCommon')
            set_hyperparams(
                step9,
                semantic_types=[
                    'https://metadata.datadrivendiscovery.org/types/Target',
                    ('https://metadata.datadrivendiscovery.org/types' +
                     '/PrimaryKey'),
                ],
            )
            connect(step2, step9)

            step10 = make_primitive_module(
                'd3m.primitives.data_transformation'
                '.construct_predictions.DataFrameCommon')
            connect(step8, step10)
            connect(step9, step10, to_input='reference')

            db.add(pipeline)
            db.commit()
            return pipeline.id
        finally:
            db.close()

    def _clustering_template(self, imputer, preprocessing, classifier, dataset,
                             targets, features):
        db = self.DBSession()

        pipeline = database.Pipeline(
            origin="clustering_template(imputer=%s, classifier=%s)" % (
                imputer, classifier),
            dataset=dataset)

        def make_module(package, version, name):
            pipeline_module = database.PipelineModule(
                pipeline=pipeline,
                package=package, version=version, name=name)
            db.add(pipeline_module)
            return pipeline_module

        def make_data_module(name):
            return make_module('data', '0.0', name)

        def make_primitive_module(name):
            if name[0] == '.':
                name = 'd3m.primitives' + name
            return make_module('d3m', '2018.7.10', name)

        def connect(from_module, to_module,
                    from_output='produce', to_input='inputs'):
            db.add(database.PipelineConnection(pipeline=pipeline,
                                               from_module=from_module,
                                               to_module=to_module,
                                               from_output_name=from_output,
                                               to_input_name=to_input))

        def set_hyperparams(module, **hyperparams):
            db.add(database.PipelineParameter(
                pipeline=pipeline, module=module,
                name='hyperparams', value=pickle.dumps(hyperparams),
            ))

        try:
            #                          data
            #                            |
            #                     DatasetToDataframe
            #                            |
            #                        ColumnParser
            #                       /     |     \
            #                     /       |       \
            #                   /         |         \
            # Extract (attribute)  Extract (target)  |
            #         |               |              |
            #     [imputer]       CastToType         |
            #         |               |              |
            #     CastToType          |             /
            #            \            /           /
            #             [classifier]          /
            #                       |         /
            #                   ConstructPredictions
            # TODO: Use pipeline input for this
            input_data = make_data_module('dataset')
            db.add(database.PipelineParameter(
                pipeline=pipeline, module=input_data,
                name='targets', value=pickle.dumps(targets),
            ))
            db.add(database.PipelineParameter(
                pipeline=pipeline, module=input_data,
                name='features', value=pickle.dumps(features),
            ))

            step1 = make_primitive_module('.datasets.DatasetToDataFrame')
            connect(input_data, step1, from_output='dataset')

            step2 = make_primitive_module('.data.ColumnParser')
            connect(step1, step2)

            step3 = make_primitive_module('.data.'
                                          'ExtractColumnsBySemanticTypes')
            set_hyperparams(
                step3,
                semantic_types=[
                    'https://metadata.datadrivendiscovery.org/types/Attribute',
                ],
            )
            connect(step2, step3)

            step4 = make_primitive_module(classifier)

            step5 = make_primitive_module('.data.ConstructPredictions')

            if preprocessing != 'None':
                step_convert_to = make_primitive_module('.data.DataFrameToNDArray')
                step_convert_from = make_primitive_module('.data.NDArrayToDataFrame')
                connect(step3, step_convert_to)
                connect(step_convert_to, step4)
                connect(step4, step_convert_from)
                connect(step_convert_from, step5)
            else:
                connect(step3, step4)
                connect(step4, step5)

            connect(step2, step5, to_input='reference')

            db.add(pipeline)
            db.commit()
            return pipeline.id
        finally:
            db.close()

    TEMPLATES = {
        'DEBUG_CLUSTERING': list(itertools.product(
            [_clustering_template],
            # Imputer
            ['d3m.primitives.sklearn_wrap.SKImputer'],
            # DATA PROCESSING
            [  # 'None',
                'DATAFRAME_TO_NUMPY'],
            # Estimator
            [
                'd3m.primitives.cmu.fastlvm.KMeans',
                'd3m.primitives.cmu.fastlvm.GMM',
                'd3m.primitives.cmu.fastlvm.CoverTree'
                'd3m.primitives.spider.cluster.EKSS'
            ],
        )),
        'CLASSIFICATION': list(itertools.product(
            [_classification_template],
            # Imputer
            ['d3m.primitives.data_cleaning.imputer.SKlearn'],
            # Classifier
            [
<<<<<<< HEAD

                'd3m.primitives.sklearn_wrap.SKLinearSVC',
                'd3m.primitives.sklearn_wrap.SKKNeighborsClassifier',
                'd3m.primitives.sklearn_wrap.SKMultinomialNB',
                'd3m.primitives.sklearn_wrap.SKRandomForestClassifier',
                'd3m.primitives.sklearn_wrap.SKLogisticRegression',
=======
                'd3m.primitives.classification.random_forest.SKlearn',
                'd3m.primitives.classification.k_neighbors.SKlearn',
                'd3m.primitives.classification.bayesian_logistic_regression.Common',
                'd3m.primitives.classification.bernoulli_naive_bayes.SKlearn',
                'd3m.primitives.classification.decision_tree.SKlearn',
                'd3m.primitives.classification.gaussian_naive_bayes.SKlearn',
                'd3m.primitives.classification.gradient_boosting.SKlearn',
                'd3m.primitives.classification.linear_svc.SKlearn',
                'd3m.primitives.classification.logistic_regression.SKlearn',
                'd3m.primitives.classification.multinomial_naive_bayes.SKlearn',
                'd3m.primitives.classification.passive_aggressive.SKlearn',
                'd3m.primitives.classification.random_forest.DataFrameCommon',
                'd3m.primitives.classification.sgd.SKlearn',
>>>>>>> e9d8faec
            ],
        )),
        'DEBUG_CLASSIFICATION': list(itertools.product(
            [_classification_template],
            # Imputer
            ['d3m.primitives.data_cleaning.imputer.SKlearn'],
            # Classifier
            [
<<<<<<< HEAD
                'd3m.primitives.sklearn_wrap.SKLinearSVC',
                'd3m.primitives.sklearn_wrap.SKKNeighborsClassifier'
=======
                'd3m.primitives.classification.random_forest.SKlearn',
                'd3m.primitives.classification.k_neighbors.SKlearn',
>>>>>>> e9d8faec
            ],
        )),
        'REGRESSION': list(itertools.product(
            [_classification_template],
            # Imputer
            ['d3m.primitives.sklearn_wrap.SKImputer'],
            # Classifier
            [
                'd3m.primitives.regression.random_forest.SKlearn',
                'd3m.primitives.regression.sgd.SKlearn',
                'd3m.primitives.regression.decision_tree.SKlearn',
                'd3m.primitives.regression.gaussian_process.SKlearn',
                'd3m.primitives.regression.gradient_boosting.SKlearn',
                'd3m.primitives.regression.lasso.SKlearn',
                'd3m.primitives.regression.linear_regression.Common',
                'd3m.primitives.regression.passive_aggressive.SKlearn',
            ],
        )),
        'DEBUG_REGRESSION': list(itertools.product(
            [_classification_template],
            # Imputer
            ['d3m.primitives.sklearn_wrap.SKImputer'],
            # Classifier
            [
<<<<<<< HEAD
                'd3m.primitives.sklearn_wrap.SKRandomForestRegressor',
                'd3m.primitives.sklearn_wrap.SKSGDRegressor',
                #'d3m.primitives.cmu.autonlab.find_projections.SearchNumeric'
=======
                'd3m.primitives.regression.random_forest.SKlearn',
                'd3m.primitives.regression.sgd.SKlearn',
>>>>>>> e9d8faec
            ],
        )),
    }<|MERGE_RESOLUTION|>--- conflicted
+++ resolved
@@ -193,21 +193,12 @@
     def get_top_pipelines(self, db, metric, limit=None):
         pipeline = aliased(database.Pipeline)
         crossval_score = (
-<<<<<<< HEAD
-            select([database.CrossValidationScore.value])
-                .where(database.CrossValidationScore.cross_validation_id ==
-                       database.CrossValidation.id)
-                .where(database.CrossValidationScore.metric == metric)
-                .where(database.CrossValidation.pipeline_id == pipeline.id)
-                .as_scalar()
-=======
             select([func.avg(database.CrossValidationScore.value)])
             .where(database.CrossValidationScore.cross_validation_id ==
                    database.CrossValidation.id)
             .where(database.CrossValidationScore.metric == metric)
             .where(database.CrossValidation.pipeline_id == pipeline.id)
             .as_scalar()
->>>>>>> e9d8faec
         )
         if SCORES_RANKING_ORDER[metric] == -1:
             crossval_score_order = crossval_score.desc()
@@ -215,19 +206,11 @@
             crossval_score_order = crossval_score.asc()
         q = (
             db.query(pipeline, crossval_score)
-<<<<<<< HEAD
-                .filter(pipeline.id.in_(self.pipelines))
-                .filter(crossval_score != None)
-                .options(joinedload(pipeline.modules),
-                         joinedload(pipeline.connections))
-                .order_by(crossval_score_order)
-=======
             .filter(pipeline.id.in_(self.pipelines))
             .filter(crossval_score != None)
             # FIXME: Using a joined load here results in duplicated results
             .options(lazyload(pipeline.parameters))
             .order_by(crossval_score_order)
->>>>>>> e9d8faec
         )
         if limit is not None:
             q = q.limit(limit)
@@ -286,13 +269,6 @@
                 metric = self.metrics[0]
                 top_pipelines = self.get_top_pipelines(db, metric)
                 logger.warning("Found %d pipelines", len(top_pipelines))
-
-                with open(os.path.join(self._considered_pipelines_dir, 'pipelines_info.txt'), 'a') as fout:
-                    fout.write('%d\n' % len(top_pipelines))
-                    fout.write('%s\n' % metric)
-                    if len(top_pipelines) > 0:
-                        fout.write('%s\n' % top_pipelines[0][1])
-
                 for i, (pipeline, score) in enumerate(top_pipelines):
                     created = pipeline.created_date - self.start
                     logger.info("    %d) %s %s=%s origin=%s time=%.2fs",
@@ -342,16 +318,6 @@
                         .order_by(database.CrossValidation.date.desc())
                 ).as_scalar()
                 # Get score from that cross-validation
-<<<<<<< HEAD
-                score = (
-                    db.query(database.CrossValidationScore)
-                        .filter(
-                        database.CrossValidationScore.cross_validation_id ==
-                        crossval_id
-                    )
-                        .filter(database.CrossValidationScore.metric == metric)
-                ).one_or_none()
-=======
                 score = db.query(
                     select([func.avg(database.CrossValidationScore.value)])
                     .where(
@@ -361,7 +327,6 @@
                     .where(database.CrossValidationScore.metric == metric)
                     .as_scalar()
                 )
->>>>>>> e9d8faec
                 if score is None:
                     rank = 1000.0
                     logger.error("Writing pipeline JSON for pipeline %s, but "
@@ -694,30 +659,14 @@
             while queue.get(True)[0] != 'done_searching':
                 pass
 
-<<<<<<< HEAD
-        # Train pipelines
-        # self.train_top_pipelines(session)
-
-        logger.info("Tuning pipelines...")
-
-        # Now do tuning, when we already have written out some executables
-        '''with session.with_observer_queue() as queue:
-=======
         logger.info("Tuning pipelines...")
 
         # Now do tuning, when we already have written out some solutions
         with session.with_observer_queue() as queue:
->>>>>>> e9d8faec
             session.tune_when_ready()
             while queue.get(True)[0] != 'done_searching':
-                pass'''
-
-<<<<<<< HEAD
-        # Train new pipelines if any
-        #self.train_top_pipelines(session)
-
-=======
->>>>>>> e9d8faec
+                pass
+
     def train_top_pipelines(self, session, limit=20):
         db = self.DBSession()
         try:
@@ -788,21 +737,7 @@
                     .order_by(database.CrossValidation.date.desc())
             ).as_scalar()
             # Get scores from that cross-validation
-<<<<<<< HEAD
-            scores = (
-                db.query(database.CrossValidationScore)
-                    .filter(database.CrossValidationScore.cross_validation_id ==
-                            crossval_id)
-            ).all()
-            for score in scores:
-                if score.metric == metric:
-                    logger.info("Evaluation result: %s -> %r",
-                                metric, score.value)
-                    return score.value
-            logger.info("Didn't get the requested metric from "
-                        "cross-validation")
-            return None
-=======
+
             score = db.query(
                 select([func.avg(database.CrossValidationScore.value)])
                 .where(
@@ -820,7 +755,7 @@
                 logger.info("Didn't get the requested metric from "
                             "cross-validation")
                 return None
->>>>>>> e9d8faec
+
         finally:
             db.close()
 
@@ -913,12 +848,6 @@
                     .order_by(database.CrossValidation.date.desc())
             ).as_scalar()
             # Get scores from that cross-validation
-<<<<<<< HEAD
-            scores = (
-                db.query(database.CrossValidationScore)
-                    .filter(database.CrossValidationScore.cross_validation_id ==
-                            crossval_id)
-=======
             scores = db.query(
                 select([func.avg(database.CrossValidationScore.value),
                         database.CrossValidationScore.metric])
@@ -927,7 +856,6 @@
                     crossval_id
                 )
                 .group_by(database.CrossValidationScore.metric)
->>>>>>> e9d8faec
             ).all()
             return {metric: value for value, metric in scores}
         finally:
@@ -977,24 +905,6 @@
             # gets created
             session.working = True
 
-<<<<<<< HEAD
-            logger.info("Starting AlphaD3M process, timeout is %s", timeout)
-            msg_queue = Receiver()
-            proc = run_process(
-                'd3m_ta2_nyu.alphad3m_edit'
-                '.PipelineGenerator.generate',
-                'alphad3m',
-                msg_queue,
-                task=task,
-                dataset=dataset,
-                metrics=metrics,
-                problem=session.problem,
-                targets=session.targets,
-                features=session.features,
-                timeout=timeout,
-                db_filename=self.db_filename,
-            )
-=======
         logger.info("Creating pipelines from templates...")
         template_name = task
         if 'TA2_DEBUG_BE_FAST' in os.environ:
@@ -1034,9 +944,9 @@
             problem=session.problem,
             targets=session.targets,
             features=session.features,
+            timeout=timeout,
             db_filename=self.db_filename,
         )
->>>>>>> e9d8faec
 
         start = time.time()
         start_time = datetime.datetime.now()
@@ -1068,16 +978,7 @@
                 pipeline_id, = args
                 logger.info("Got pipeline %s from generator process",
                             pipeline_id)
-<<<<<<< HEAD
-                score = self.run_pipeline(session_id, pipeline_id)
-                if score is not None:
-                    end_time = datetime.datetime.now()
-                    with open(os.path.join(self.pipelines_considered_root, 'pipelines_info.txt'), 'a') as fout:
-                        fout.write('%s\n' % str(end_time - start_time))
-
-=======
-                score = self.run_pipeline(session.id, pipeline_id)
->>>>>>> e9d8faec
+                score = self.run_pipeline(session, dataset, pipeline_id)
                 logger.info("Sending score to generator process")
                 try:  # Fixme, just to avoid Broken pipe error
                     msg_queue.send(score)
@@ -1088,6 +989,59 @@
                                    "process: %r" % msg)
 
         logger.warning("Generator process exited with %r", proc.returncode)
+
+    def run_pipeline(self, session, dataset, pipeline_id):
+
+        """Score a single pipeline.
+
+        This is used by the pipeline synthesis code.
+        """
+
+        # Add the pipeline to the session, score it
+        with session.with_observer_queue() as queue:
+            session.add_scoring_pipeline(pipeline_id)
+            logger.info("Created pipeline %s", pipeline_id)
+            self._run_queue.put(ScoreJob(self, pipeline_id, dataset,
+                                         session.metrics, session.problem))
+            session.notify('new_pipeline', pipeline_id=pipeline_id)
+
+
+            while True:
+                event, kwargs = queue.get(True)
+                if event == 'done_searching':
+                    raise RuntimeError("Never got pipeline results")
+                elif (event == 'scoring_error' and
+                      kwargs['pipeline_id'] == pipeline_id):
+                    return None
+                elif (event == 'scoring_success' and
+                      kwargs['pipeline_id'] == pipeline_id):
+                    break
+
+        db = self.DBSession()
+        try:
+            # Find most recent cross-validation
+            crossval_id = (
+                select([database.CrossValidation.id])
+                    .where(database.CrossValidation.pipeline_id == pipeline_id)
+                    .order_by(database.CrossValidation.date.desc())
+            ).as_scalar()
+            # Get scores from that cross-validation
+            scores = (
+                db.query(database.CrossValidationScore)
+                    .filter(database.CrossValidationScore.cross_validation_id ==
+                            crossval_id)
+            ).all()
+            metric = session.metrics[0]
+            for score in scores:
+                if score.metric == metric:
+                    logger.info("Evaluation result: %s -> %r",
+                                metric, score.value)
+                    return score.value
+            logger.info("Didn't get the requested metric from "
+                        "cross-validation")
+            return None
+        finally:
+            db.close()
 
     def _build_pipeline_from_template(self, session, template, dataset):
         # Create workflow from a template
@@ -1301,13 +1255,7 @@
                 '.cast_to_type.Common')
             connect(step6, step7)
 
-            # from here
-            # stepx = make_primitive_module('.spider.dimensionality_reduction.GO_DEC')
-            # connect(step5, stepx)
-            # to here
-
             step8 = make_primitive_module(classifier)
-            # connect(stepx, step8)
             connect(step5, step8)
             connect(step7, step8, to_input='outputs')
 
@@ -1336,142 +1284,13 @@
         finally:
             db.close()
 
-    def _clustering_template(self, imputer, preprocessing, classifier, dataset,
-                             targets, features):
-        db = self.DBSession()
-
-        pipeline = database.Pipeline(
-            origin="clustering_template(imputer=%s, classifier=%s)" % (
-                imputer, classifier),
-            dataset=dataset)
-
-        def make_module(package, version, name):
-            pipeline_module = database.PipelineModule(
-                pipeline=pipeline,
-                package=package, version=version, name=name)
-            db.add(pipeline_module)
-            return pipeline_module
-
-        def make_data_module(name):
-            return make_module('data', '0.0', name)
-
-        def make_primitive_module(name):
-            if name[0] == '.':
-                name = 'd3m.primitives' + name
-            return make_module('d3m', '2018.7.10', name)
-
-        def connect(from_module, to_module,
-                    from_output='produce', to_input='inputs'):
-            db.add(database.PipelineConnection(pipeline=pipeline,
-                                               from_module=from_module,
-                                               to_module=to_module,
-                                               from_output_name=from_output,
-                                               to_input_name=to_input))
-
-        def set_hyperparams(module, **hyperparams):
-            db.add(database.PipelineParameter(
-                pipeline=pipeline, module=module,
-                name='hyperparams', value=pickle.dumps(hyperparams),
-            ))
-
-        try:
-            #                          data
-            #                            |
-            #                     DatasetToDataframe
-            #                            |
-            #                        ColumnParser
-            #                       /     |     \
-            #                     /       |       \
-            #                   /         |         \
-            # Extract (attribute)  Extract (target)  |
-            #         |               |              |
-            #     [imputer]       CastToType         |
-            #         |               |              |
-            #     CastToType          |             /
-            #            \            /           /
-            #             [classifier]          /
-            #                       |         /
-            #                   ConstructPredictions
-            # TODO: Use pipeline input for this
-            input_data = make_data_module('dataset')
-            db.add(database.PipelineParameter(
-                pipeline=pipeline, module=input_data,
-                name='targets', value=pickle.dumps(targets),
-            ))
-            db.add(database.PipelineParameter(
-                pipeline=pipeline, module=input_data,
-                name='features', value=pickle.dumps(features),
-            ))
-
-            step1 = make_primitive_module('.datasets.DatasetToDataFrame')
-            connect(input_data, step1, from_output='dataset')
-
-            step2 = make_primitive_module('.data.ColumnParser')
-            connect(step1, step2)
-
-            step3 = make_primitive_module('.data.'
-                                          'ExtractColumnsBySemanticTypes')
-            set_hyperparams(
-                step3,
-                semantic_types=[
-                    'https://metadata.datadrivendiscovery.org/types/Attribute',
-                ],
-            )
-            connect(step2, step3)
-
-            step4 = make_primitive_module(classifier)
-
-            step5 = make_primitive_module('.data.ConstructPredictions')
-
-            if preprocessing != 'None':
-                step_convert_to = make_primitive_module('.data.DataFrameToNDArray')
-                step_convert_from = make_primitive_module('.data.NDArrayToDataFrame')
-                connect(step3, step_convert_to)
-                connect(step_convert_to, step4)
-                connect(step4, step_convert_from)
-                connect(step_convert_from, step5)
-            else:
-                connect(step3, step4)
-                connect(step4, step5)
-
-            connect(step2, step5, to_input='reference')
-
-            db.add(pipeline)
-            db.commit()
-            return pipeline.id
-        finally:
-            db.close()
-
     TEMPLATES = {
-        'DEBUG_CLUSTERING': list(itertools.product(
-            [_clustering_template],
-            # Imputer
-            ['d3m.primitives.sklearn_wrap.SKImputer'],
-            # DATA PROCESSING
-            [  # 'None',
-                'DATAFRAME_TO_NUMPY'],
-            # Estimator
-            [
-                'd3m.primitives.cmu.fastlvm.KMeans',
-                'd3m.primitives.cmu.fastlvm.GMM',
-                'd3m.primitives.cmu.fastlvm.CoverTree'
-                'd3m.primitives.spider.cluster.EKSS'
-            ],
-        )),
         'CLASSIFICATION': list(itertools.product(
             [_classification_template],
             # Imputer
             ['d3m.primitives.data_cleaning.imputer.SKlearn'],
             # Classifier
             [
-<<<<<<< HEAD
-
-                'd3m.primitives.sklearn_wrap.SKLinearSVC',
-                'd3m.primitives.sklearn_wrap.SKKNeighborsClassifier',
-                'd3m.primitives.sklearn_wrap.SKMultinomialNB',
-                'd3m.primitives.sklearn_wrap.SKRandomForestClassifier',
-                'd3m.primitives.sklearn_wrap.SKLogisticRegression',
-=======
                 'd3m.primitives.classification.random_forest.SKlearn',
                 'd3m.primitives.classification.k_neighbors.SKlearn',
                 'd3m.primitives.classification.bayesian_logistic_regression.Common',
@@ -1485,7 +1304,6 @@
                 'd3m.primitives.classification.passive_aggressive.SKlearn',
                 'd3m.primitives.classification.random_forest.DataFrameCommon',
                 'd3m.primitives.classification.sgd.SKlearn',
->>>>>>> e9d8faec
             ],
         )),
         'DEBUG_CLASSIFICATION': list(itertools.product(
@@ -1494,19 +1312,14 @@
             ['d3m.primitives.data_cleaning.imputer.SKlearn'],
             # Classifier
             [
-<<<<<<< HEAD
-                'd3m.primitives.sklearn_wrap.SKLinearSVC',
-                'd3m.primitives.sklearn_wrap.SKKNeighborsClassifier'
-=======
                 'd3m.primitives.classification.random_forest.SKlearn',
                 'd3m.primitives.classification.k_neighbors.SKlearn',
->>>>>>> e9d8faec
             ],
         )),
         'REGRESSION': list(itertools.product(
             [_classification_template],
             # Imputer
-            ['d3m.primitives.sklearn_wrap.SKImputer'],
+            ['d3m.primitives.data_cleaning.imputer.SKlearn'],
             # Classifier
             [
                 'd3m.primitives.regression.random_forest.SKlearn',
@@ -1522,17 +1335,11 @@
         'DEBUG_REGRESSION': list(itertools.product(
             [_classification_template],
             # Imputer
-            ['d3m.primitives.sklearn_wrap.SKImputer'],
+            ['d3m.primitives.data_cleaning.imputer.SKlearn'],
             # Classifier
             [
-<<<<<<< HEAD
-                'd3m.primitives.sklearn_wrap.SKRandomForestRegressor',
-                'd3m.primitives.sklearn_wrap.SKSGDRegressor',
-                #'d3m.primitives.cmu.autonlab.find_projections.SearchNumeric'
-=======
                 'd3m.primitives.regression.random_forest.SKlearn',
                 'd3m.primitives.regression.sgd.SKlearn',
->>>>>>> e9d8faec
             ],
         )),
     }