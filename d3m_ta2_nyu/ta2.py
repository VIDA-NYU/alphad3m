"""The D3mTa2 class, that creates pipelines, train, and run them.

We use multiprocessing to run training in separate processes, sending messages
back to this process via a Queue.
"""

from concurrent import futures
import grpc
import itertools
import json
import logging
import os
import pickle
from queue import Empty, Queue
from sqlalchemy import select
from sqlalchemy.orm import aliased, joinedload
import stat
import subprocess
import sys
import threading
import time
import uuid

from d3m.container import Dataset

from d3m_ta2_nyu import __version__
from d3m_ta2_nyu.common import SCORES_FROM_SCHEMA, SCORES_RANKING_ORDER, \
    TASKS_FROM_SCHEMA
<<<<<<< HEAD
from d3m_ta2_nyu.d3mds import D3MDataset
from d3m_ta2_nyu.ta2_multiprocessing import Receiver, run_process
=======
from d3m_ta2_nyu.multiprocessing import Receiver, run_process
>>>>>>> c4f00505
from d3m_ta2_nyu import grpc_server
import d3m_ta2_nyu.proto.core_pb2_grpc as pb_core_grpc
import d3m_ta2_nyu.proto.dataflow_ext_pb2_grpc as pb_dataflow_grpc
from d3m_ta2_nyu.test import test
from d3m_ta2_nyu.utils import Observable
from d3m_ta2_nyu.workflow import database


MAX_RUNNING_PROCESSES = 1

TUNE_PIPELINES_COUNT = 1
TUNE_PIPELINES_COUNT_DEBUG = 1


logger = logging.getLogger(__name__)


class Session(Observable):
    """A session, in the GRPC meaning.

    This is a TA3 session in which pipelines are created.
    """
    def __init__(self, ta2, logs_dir, problem, DBSession):
        Observable.__init__(self)
        self.id = uuid.uuid4()
        self._ta2 = ta2
        self._logs_dir = logs_dir
        self.DBSession = DBSession
        self.problem = problem
        self.metrics = []

        # Should tuning be triggered when we are done with current pipelines?
        self._tune_when_ready = False

        # All the pipelines that belong to this session
        self.pipelines = set()
        # The pipelines currently in the queue for training
        self.pipelines_training = set()
        # The pipelines in the queue for hyperparameter tuning
        self.pipelines_tuning = set()
        # Pipelines already tuned, and pipelines created through tuning
        self.tuned_pipelines = set()
        # Flag indicating we started training & tuning, and a 'done_training'
        # signal should be sent once both pipelines_training and
        # pipelines_tuning are empty
        self.working = False

        # Read metrics from problem
        for metric in self.problem['inputs']['performanceMetrics']:
            metric = metric['metric']
            try:
                metric = SCORES_FROM_SCHEMA[metric]
            except KeyError:
                logger.error("Unknown metric %r", metric)
                raise ValueError("Unknown metric %r" % metric)
            self.metrics.append(metric)

        self._targets = None
        self._features = None

    @property
    def problem_id(self):
        return self.problem['about']['problemID']

    @property
    def targets(self):
        if self._targets is not None:
            return set(self._targets)
        else:
            # Read targets from problem
            targets = set()
            assert len(self.problem['inputs']['data']) == 1
            for target in self.problem['inputs']['data'][0]['targets']:
                targets.add((target['resID'], target['colName']))
            return targets

    @targets.setter
    def targets(self, value):
        if value is None:
            self._targets = None
        elif isinstance(value, (set, list)):
            if not value:
                raise ValueError("Can't set targets to empty set")
            self._targets = set(value)
        else:
            raise TypeError("targets should be a set or None")

    @property
    def features(self):
        return self._features

    @features.setter
    def features(self, value):
        if value is None:
            self._features = None
        elif isinstance(value, (set, list)):
            if not value:
                raise ValueError("Can't set features to empty set")
            self._features = set(value)
        else:
            raise TypeError("features should be a set or None")

    def tune_when_ready(self):
        self._tune_when_ready = True
        self.check_status()

    def add_training_pipeline(self, pipeline_id):
        with self.lock:
            self.working = True
            self.pipelines.add(pipeline_id)
            self.pipelines_training.add(pipeline_id)

    def pipeline_training_done(self, pipeline_id):
        with self.lock:
            self.pipelines_training.discard(pipeline_id)
            self.check_status()

    def pipeline_tuning_done(self, old_pipeline_id, new_pipeline_id=None):
        with self.lock:
            self.pipelines_tuning.discard(old_pipeline_id)
            self.tuned_pipelines.add(old_pipeline_id)
            if new_pipeline_id is not None:
                self.pipelines.add(new_pipeline_id)
                self.tuned_pipelines.add(new_pipeline_id)
            self.check_status()

    def get_top_pipelines(self, db, metric, limit=None):
        # SELECT pipelines.*
        # FROM pipelines
        # WHERE (
        #     SELECT COUNT(runs.id)
        #     FROM runs
        #     WHERE runs.pipeline_id = pipelines.id AND
        #         runs.special = 0 AND
        #         runs.type = 'TRAIN'
        # ) != 0
        # ORDER BY (
        #     SELECT cross_validation_scores.value
        #     FROM cross_validation_scores
        #     INNER JOIN cross_validation ON cross_validations.id =
        #         cross_validation_scores.cross_validation_id
        #     WHERE cross_validation_scores.metric = 'F1_MACRO' AND
        #         cross_validations.pipeline_id = pipelines.id
        # ) DESC;
        pipeline = aliased(database.Pipeline)
        crossval_score = (
            select([database.CrossValidationScore.value])
            .where(database.CrossValidationScore.cross_validation_id ==
                   database.CrossValidation.id)
            .where(database.CrossValidationScore.metric == metric)
            .where(database.CrossValidation.pipeline_id == pipeline.id)
            .as_scalar()
        )
        if SCORES_RANKING_ORDER[metric] == -1:
            crossval_score_order = crossval_score.desc()
        else:
            crossval_score_order = crossval_score.asc()
        q = (
            db.query(pipeline, crossval_score)
            .filter(pipeline.id.in_(self.pipelines))
            .filter(pipeline.trained)
            .options(joinedload(pipeline.modules),
                     joinedload(pipeline.connections))
            .order_by(crossval_score_order)
        )
        if limit is not None:
            q = q.limit(limit)
        return q.all()

    def check_status(self):
        with self.lock:
            # Session is not to be finished automatically
            if not self._tune_when_ready:
                return
            # We are already done
            if not self.working:
                return
            # If pipelines are still in the queue
            if self.pipelines_training or self.pipelines_tuning:
                return

            # If we are out of pipelines to train, maybe submit pipelines for
            # tuning
            logger.info("Session %s: training done", self.id)

            db = self.DBSession()
            tune = []
            try:
                tune_nb = TUNE_PIPELINES_COUNT
                if 'TA2_DEBUG_BE_FAST' in os.environ:
                    tune_nb = TUNE_PIPELINES_COUNT_DEBUG
                if tune_nb:
                    top_pipelines = self.get_top_pipelines(
                        db, self.metrics[0],
                        tune_nb)
                    for pipeline, _ in top_pipelines:
                        if pipeline.id not in self.tuned_pipelines:
                            tune.append(pipeline.id)
            finally:
                db.close()

            if tune:
                # Found some pipelines to tune, do that
                logger.info("Found %d pipelines to tune:", len(tune))
                for pipeline_id in tune:
                    logger.info("    %s", pipeline_id)
                    self._ta2._run_queue.put(
                        TuneHyperparamsJob(self, pipeline_id)
                    )
                    self.pipelines_tuning.add(pipeline_id)
                return
            logger.info("Found no pipeline to tune")

            # Session is done (but new pipelines might be added later)
            self.working = False

            self.write_logs()
            self.notify('done_training')

    def write_logs(self):
        if not self.metrics:
            logger.error("Can't write logs for session, no metric is set!")
            return
        metric = self.metrics[0]

        written = 0
        db = self.DBSession()
        try:
            top_pipelines = self.get_top_pipelines(db, metric)
            logger.info("Writing logs for %d pipelines", len(top_pipelines))
            for i, (pipeline, score) in enumerate(top_pipelines):
                logger.info("    %d) %s %s=%s origin=%s" ,
                            i + 1, pipeline.id, metric, score, pipeline.origin)
                filename = os.path.join(self._logs_dir,
                                        str(pipeline.id) + '.json')
                obj = {
                    'problem_id': self.problem_id,
                    'pipeline_rank': i + 1,
                    'name': str(pipeline.id),
                    'primitives': [
                        module.name
                        for module in pipeline.modules
                        if module.package in ('primitives', 'sklearn-builtin')
                    ],
                }
                with open(filename, 'w') as fp:
                    json.dump(obj, fp)
                written += 1
        finally:
            db.close()


class Job(object):
    __id_gen = 1

    def __init__(self, session):
        self.id = Job.__id_gen
        Job.__id_gen += 1
        self.session = session
        self.msg = None

    def start(self, **kwargs):
        raise NotImplementedError

    def check(self):
        if self.msg is not None:
            try:
                while True:
                    self.message(*self.msg.recv(0))
            except Empty:
                pass

        return self.poll()

    def poll(self):
        raise NotImplementedError

    def message(self, *args):
        raise NotImplementedError


class TrainJob(Job):
    def __init__(self, session, pipeline_id, store_results=True):
        Job.__init__(self, session)
        self.pipeline_id = pipeline_id
        self.store_results = store_results
        self.results = None

    def start(self, db_filename, predictions_root, **kwargs):
        self.predictions_root = predictions_root
        logger.info("Running training pipeline for %s "
                    "(session %s has %d pipelines left to train)",
                    self.pipeline_id, self.session.id,
                    len(self.session.pipelines_training))
        if self.store_results:
            self.results = os.path.join(self.predictions_root,
                                        '%s.csv' % self.pipeline_id)
        self.msg = Receiver()
        self.proc = run_process('d3m_ta2_nyu.train.train', 'train', self.msg,
                                pipeline_id=self.pipeline_id,
                                metrics=self.session.metrics,
                                problem=self.session.problem,
                                results_path=self.results,
                                db_filename=db_filename)
        self.session.notify('training_start', pipeline_id=self.pipeline_id)

    def poll(self):
        if self.proc.poll() is None:
            return False
        log = logger.info if self.proc.returncode == 0 else logger.error
        log("Pipeline training process done, returned %d (pipeline: %s)",
            self.proc.returncode, self.pipeline_id)
        if self.proc.returncode == 0:
            self.session.notify('training_success',
                                pipeline_id=self.pipeline_id,
                                predict_result=self.results)
        else:
            self.session.notify('training_error',
                                pipeline_id=self.pipeline_id)
        self.session.pipeline_training_done(self.pipeline_id)
        return True

    def message(self, msg, arg):
        if msg == 'progress':
            # TODO: Report progress
            logger.info("Training pipeline %s: %.0f%%",
                        self.pipeline_id, arg * 100)
        else:
            logger.error("Unexpected message from training process %s",
                         msg)


class TuneHyperparamsJob(Job):
    def __init__(self, session, pipeline_id, store_results=True):
        Job.__init__(self, session)
        self.pipeline_id = pipeline_id
        self.store_results = store_results
        self.results = None

    def start(self, db_filename, predictions_root, **kwargs):
        self.predictions_root = predictions_root
        logger.info("Running tuning for %s "
                    "(session %s has %d pipelines left to tune)",
                    self.pipeline_id, self.session.id,
                    len(self.session.pipelines_tuning))
        if self.store_results:
            self.results = os.path.join(self.predictions_root,
                                        '%s.csv' % self.pipeline_id)
        self.msg = Receiver()
        self.proc = run_process('d3m_ta2_nyu.train_and_tune.tune',
                                'tune', self.msg,
                                pipeline_id=self.pipeline_id,
                                metrics=self.session.metrics,
                                problem=self.session.problem,
                                results_path=self.results,
                                db_filename=db_filename)
        self.session.notify('tuning_start', pipeline_id=self.pipeline_id)

    def poll(self):
        if self.proc.poll() is None:
            return False
        log = logger.info if self.proc.returncode == 0 else logger.error
        log("Pipeline tuning process done, returned %d (pipeline: %s)",
            self.proc.returncode, self.pipeline_id)
        if self.proc.returncode == 0:
            logger.info("New pipeline: %s)", self.tuned_pipeline_id)
            self.session.notify('tuning_success',
                                old_pipeline_id=self.pipeline_id,
                                new_pipeline_id=self.tuned_pipeline_id)
            self.session.notify('training_success',
                                pipeline_id=self.tuned_pipeline_id,
                                predict_result=self.results)
            self.session.pipeline_tuning_done(self.pipeline_id,
                                              self.tuned_pipeline_id)
        else:
            self.session.notify('tuning_error',
                                pipeline_id=self.pipeline_id)
            self.session.pipeline_tuning_done(self.pipeline_id)
        return True

    def message(self, msg, arg):
        if msg == 'progress':
            # TODO: Report progress
            logger.info("Training pipeline %s: %.0f%%",
                        self.pipeline_id, arg * 100)
        elif msg == 'tuned_pipeline_id':
            self.tuned_pipeline_id = arg
        else:
            logger.error("Unexpected message from tuning process %s",
                         msg)


class D3mTa2(object):
    def __init__(self, storage_root,
                 logs_root=None, executables_root=None):
        if 'TA2_DEBUG_BE_FAST' in os.environ:
            logger.warning("**************************************************"
                           "*****")
            logger.warning("***   DEBUG mode is on, will try fewer pipelines  "
                           "  ***")
            logger.warning("*** If this is not wanted, unset $TA2_DEBUG_BE_FAS"
                           "T ***")
            logger.warning("**************************************************"
                           "*****")
        if 'TA2_USE_TEMPLATES' in os.environ:
            logger.warning("**************************************************"
                           "****")
            logger.warning("***      Using templates instead of generator     "
                           " ***")
            logger.warning("*** If this is not wanted, unset TA2_USE_TEMPLATES"
                           " ***")
            logger.warning("**************************************************"
                           "****")
        self.default_problem = None
        self.storage = os.path.abspath(storage_root)
        if not os.path.exists(self.storage):
            os.makedirs(self.storage)
        self.predictions_root = os.path.join(self.storage, 'tmp_predictions')
        if not os.path.exists(self.predictions_root):
            os.mkdir(self.predictions_root)
        if logs_root is not None:
            self.logs_root = os.path.abspath(logs_root)
        else:
            self.logs_root = None
        if self.logs_root and not os.path.exists(self.logs_root):
            os.makedirs(self.logs_root)
        if executables_root:
            self.executables_root = os.path.abspath(executables_root)
        else:
            self.executables_root = None
        if self.executables_root and not os.path.exists(self.executables_root):
            os.makedirs(self.executables_root)

        self.db_filename = os.path.join(self.storage, 'db.sqlite3')
        self.dbengine, self.DBSession = database.connect(self.db_filename)

        self.sessions = {}
        self.executor = futures.ThreadPoolExecutor(max_workers=16)
        self._run_queue = Queue()
        self._run_thread = threading.Thread(
            target=self._pipeline_running_thread)
        self._run_thread.setDaemon(True)
        self._run_thread.start()

        logger.info("TA2 started, version=%s", __version__)

    def run_search(self, dataset, problem_path):
        """Run the search phase: create pipelines, train and score them.

        This is called by the ``ta2_search`` executable, it is part of the
        evaluation.
        """
        if dataset[0] == '/':
            dataset = 'file://' + dataset
        # Read problem
        with open(os.path.join(problem_path, 'problemDoc.json')) as fp:
            problem = json.load(fp)
        problem_id = problem['about']['problemID']
        task = problem['about']['taskType']
        if task not in TASKS_FROM_SCHEMA:
            logger.error("Unknown task %r", task)
            sys.exit(1)
        task = TASKS_FROM_SCHEMA[task]
        if task not in ('CLASSIFICATION', 'REGRESSION'):  # TODO
            logger.error("Unsupported task %s requested", task)
            sys.exit(148)

        # Create pipelines
        session = Session(self, self.logs_root, problem, self.DBSession)
        logger.info("Dataset: %s, task: %s, metrics: %s",
                    dataset, task, ", ".join(session.metrics))
        self.sessions[session.id] = session
        queue = Queue()
        with session.with_observer(lambda e, **kw: queue.put((e, kw))):
            self.build_pipelines(session.id, task, dataset, session.metrics)
            while queue.get(True)[0] != 'done_training':
                pass

        db = self.DBSession()
        try:
            pipelines = session.get_top_pipelines(db, session.metrics[0])

            for pipeline, score in itertools.islice(pipelines, 20):
                self.write_executable(pipeline)
        finally:
            db.close()

    def run_pipeline(self, session_id, pipeline_id, store_results=False):
        """Train and score a single pipeline.

        This is used by the pipeline synthesis code.
        """

        # Get the session
        session = self.sessions[session_id]
        metric = session.metrics[0]
        logger.info("Running single pipeline, metric: %s", metric)

        # Add the pipeline to the session, train, and score it
        queue = Queue()
        with session.with_observer(lambda e, **kw: queue.put((e, kw))):
            session.add_training_pipeline(pipeline_id)
            self._run_queue.put(TrainJob(session, pipeline_id,
                                         store_results=False))
            session.notify('new_pipeline', pipeline_id=pipeline_id)
            while True:
                event, kwargs = queue.get(True)
                if event == 'done_training':
                    raise RuntimeError("Never got pipeline results")
                elif (event == 'training_error' and
                        kwargs['pipeline_id'] == pipeline_id):
                    return None
                elif (event == 'training_success' and
                        kwargs['pipeline_id'] == pipeline_id):
                    break

        db = self.DBSession()
        try:
            # Find most recent cross-validation
            crossval_id = (
                select([database.CrossValidation.id])
                .where(database.CrossValidation.pipeline_id == pipeline_id)
                .order_by(database.CrossValidation.date.desc())
            ).as_scalar()
            # Get scores from that cross-validation
            scores = (
                db.query(database.CrossValidationScore)
                .filter(database.CrossValidationScore.cross_validation_id ==
                        crossval_id)
            ).all()
            for score in scores:
                if score.metric == metric:
                    logger.info("Evaluation result: %s -> %r",
                                metric, score.value)
                    return score.value
            logger.info("Didn't get the requested metric from "
                        "cross-validation")
            return None
        finally:
            db.close()

    def run_test(self, dataset, problem_path, pipeline_id, results_root):
        """Run a previously trained pipeline.

        This is called by the generated executables, it is part of the
        evaluation.
        """
        logger.info("About to run test")
        with open(os.path.join(problem_path, 'problemDoc.json')) as fp:
            problem = json.load(fp)
        if not os.path.exists(results_root):
            os.makedirs(results_root)
        results_path = os.path.join(
            results_root,
            problem['expectedOutputs']['predictionsFile'])
        test(pipeline_id, dataset, problem, results_path,
             db_filename=self.db_filename)

    def run_server(self, problem_path, port=None):
        """Spin up the gRPC server to receive requests from a TA3 system.

        This is called by the ``ta2_serve`` executable. It is part of the
        TA2+TA3 evaluation.
        """
        with open(os.path.join(problem_path, 'problemDoc.json')) as fp:
            problem = json.load(fp)
        self.default_problem = problem
        if not port:
            port = 45042
        core_rpc = grpc_server.CoreService(self)
        dataflow_rpc = grpc_server.DataflowService(self)
        server = grpc.server(self.executor)
        pb_core_grpc.add_CoreServicer_to_server(
            core_rpc, server)
        pb_dataflow_grpc.add_DataflowExtServicer_to_server(
            dataflow_rpc, server)
        server.add_insecure_port('[::]:%d' % port)
        logger.info("Started gRPC server on port %d", port)
        server.start()
        while True:
            time.sleep(60)

    def new_session(self, problem_path=None):
        if problem_path is None:
            if self.default_problem is None:
                logger.error("Creating a session but no default problem is "
                             "set!")
            problem = self.default_problem
        else:
            with open(os.path.join(problem_path, 'problemDoc.json')) as fp:
                problem = json.load(fp)

        session = Session(self, self.logs_root, problem,
                          self.DBSession)
        self.sessions[session.id] = session
        return session.id

    def finish_session(self, session_id):
        session = self.sessions.pop(session_id)
        session.notify('finish_session')

    def get_workflow(self, session_id, pipeline_id):
        if pipeline_id not in self.sessions[session_id].pipelines:
            raise KeyError("No such pipeline ID for session")

        db = self.DBSession()
        try:
            return (
                db.query(database.Pipeline)
                .filter(database.Pipeline.id == pipeline_id)
                .options(joinedload(database.Pipeline.modules),
                         joinedload(database.Pipeline.connections))
            ).one_or_none()
        finally:
            db.close()

    def get_pipeline_scores(self, session_id, pipeline_id):
        if pipeline_id not in self.sessions[session_id].pipelines:
            raise KeyError("No such pipeline ID for session")

        db = self.DBSession()
        try:
            # Find most recent cross-validation
            crossval_id = (
                select([database.CrossValidation.id])
                .where(database.CrossValidation.pipeline_id == pipeline_id)
                .order_by(database.CrossValidation.date.desc())
            ).as_scalar()
            # Get scores from that cross-validation
            scores = (
                db.query(database.CrossValidationScore)
                .filter(database.CrossValidationScore.cross_validation_id ==
                        crossval_id)
            ).all()
            return {score.metric: score.value for score in scores}
        finally:
            db.close()

    def build_pipelines(self, session_id, task, dataset, metrics,
                        targets=None, features=None):
        if not metrics:
            raise ValueError("no metrics")
        if 'TA2_USE_TEMPLATES' in os.environ:
            self.executor.submit(self._build_pipelines_from_templates,
                                 session_id, task, dataset, metrics,
                                 targets, features)
        else:
            self.executor.submit(self._build_pipelines_with_generator,
                                 session_id, task, dataset, metrics,
                                 targets, features)

    # Runs in a worker thread from executor
    def _build_pipelines_with_generator(self, session_id, task, dataset,
                                        metrics, targets, features):
        """Generates pipelines for the session, using the generator process.
        """
        # Start AlphaD3M process
        session = self.sessions[session_id]
        with session.lock:
            session.targets = targets
            session.features = features
            if session.metrics != metrics:
                if session.metrics:
                    old = 'from %s ' % ', '.join(session.metrics)
                else:
                    old = ''
                session.metrics = metrics
                logger.info("Set metrics to %s %s(for session %s)",
                            metrics, old, session_id)

            logger.info("Starting AlphaD3M process...")
            msg_queue = Receiver()
            proc = run_process(
                'd3m_ta2_nyu.alphad3m_edit'
                '.PipelineGenerator.generate',
                'alphad3m',
                msg_queue,
                task=task,
                dataset=dataset,
                metrics=metrics,
                problem=session.problem,
                db_filename=self.db_filename,
            )

        # Now we wait for pipelines to be sent over the pipe
        while proc.poll() is None:
            try:
                msg, *args = msg_queue.recv(3)
            except Empty:
                continue

            if msg == 'eval':
                pipeline_id, = args
                logger.info("Got pipeline %s from generator process",
                            pipeline_id)
                score = self.run_pipeline(session_id, pipeline_id)
                logger.info("Sending score to generator process")
                msg_queue.send(score)
            else:
                raise RuntimeError("Got unknown message from generator "
                                   "process: %r" % msg)

        logger.info("Generator process exited with %r", proc.returncode)
        session.tune_when_ready()

    # Runs in a worker thread from executor
    def _build_pipelines_from_templates(self, session_id, task, dataset,
                                        metrics, targets, features):
        """Generates pipelines for the session, using templates.
        """
        session = self.sessions[session_id]
        with session.lock:
            session.targets = targets
            session.features = features
            if session.metrics != metrics:
                if session.metrics:
                    old = 'from %s ' % ', '.join(session.metrics)
                else:
                    old = ''
                session.metrics = metrics
                logger.info("Set metrics to %s %s(for session %s)",
                            metrics, old, session_id)

            logger.info("Creating pipelines from templates...")
            # Force working=True so we get 'done_training' even if no pipeline
            # gets created
            session.working = True
            template_name = task
            if 'TA2_DEBUG_BE_FAST' in os.environ:
                template_name = 'DEBUG_' + task
            for template in self.TEMPLATES.get(template_name, []):
                logger.info("Creating pipeline from %r", template)
                if isinstance(template, (list, tuple)):
                    func, args = template[0], template[1:]
                    tpl_func = lambda s, **kw: func(s, *args, **kw)
                else:
                    tpl_func = template
                try:
                    self._build_pipeline_from_template(session, tpl_func,
                                                       dataset)
                except Exception:
                    logger.exception("Error building pipeline from %r",
                                     template)
            session.tune_when_ready()
            logger.info("Pipeline creation completed")
            session.check_status()

    def _build_pipeline_from_template(self, session, template, dataset):
        # Create workflow from a template
        pipeline_id = template(self, dataset=dataset,
                               targets=session.targets,
                               features=session.features)

        # Add it to the session
        session.add_training_pipeline(pipeline_id)

        logger.info("Created pipeline %s", pipeline_id)
        self._run_queue.put(TrainJob(session, pipeline_id))
        session.notify('new_pipeline', pipeline_id=pipeline_id)

    # Runs in a background thread
    def _pipeline_running_thread(self):
        running_jobs = {}
        while True:
            # Poll jobs, remove finished ones
            remove = []
            for job in running_jobs.values():
                if job.check():
                    remove.append(job.id)
            for job_id in remove:
                del running_jobs[job_id]

            # Start new jobs if we are under the maximum
            if len(running_jobs) < MAX_RUNNING_PROCESSES:
                try:
                    job = self._run_queue.get(False)
                except Empty:
                    pass
                else:
                    job.start(db_filename=self.db_filename,
                              predictions_root=self.predictions_root)
                    running_jobs[job.id] = job

            time.sleep(3)

    def write_executable(self, pipeline, filename=None):
        if not filename:
            filename = os.path.join(self.executables_root, str(pipeline.id))
        with open(filename, 'w') as fp:
            fp.write('#!/bin/sh\n\n'
                     'echo "Running pipeline {pipeline_id}..." >&2\n'
                     '{python} -c '
                     '"from d3m_ta2_nyu.main import main_test; '
                     'main_test()" {pipeline_id} "$@"\n'.format(
                         pipeline_id=str(pipeline.id),
                         python=sys.executable))
        st = os.stat(filename)
        os.chmod(filename, st.st_mode | stat.S_IEXEC)
        logger.info("Wrote executable %s", filename)

    def test_pipeline(self, session_id, pipeline_id, dataset, use_all_rows):
        session = self.sessions[session_id]
        if pipeline_id not in session.pipelines:
            raise KeyError("No such pipeline ID for session")

        self.executor.submit(self._test_pipeline, session, pipeline_id,
                             dataset, use_all_rows)

    def _test_pipeline(self, session, pipeline_id, dataset, use_all_rows):
        results = os.path.join(self.predictions_root,
                               'execute-%s.csv' % uuid.uuid4())
        proc = subprocess.Popen(
            [sys.executable,
             '-c',
             'import uuid; from d3m_ta2_nyu.test import test; '
             'test(uuid.UUID(hex=%r), %r, %r, %r, db_filename=%r, '
             'use_all_rows=%r)' % (
                 pipeline_id.hex, dataset, session.problem, results,
                 self.db_filename,
                 use_all_rows,
             )
            ]
        )
        ret = proc.wait()
        session.notify('test_done',
                       pipeline_id=pipeline_id, results_path=results,
                       success=(ret == 0))

    def _classification_template(self, imputer, classifier, dataset,
                                 targets, features):
        db = self.DBSession()

        pipeline = database.Pipeline(
            origin="classification_template(imputer=%s, classifier=%s)" % (
                       imputer, classifier),
            dataset=dataset)

        dataset = Dataset.load(dataset)

        def make_module(package, version, name):
            pipeline_module = database.PipelineModule(
                pipeline=pipeline,
                package=package, version=version, name=name)
            db.add(pipeline_module)
            return pipeline_module

        def make_data_module(name):
            return make_module('data','0.0', name)

        def make_primitive_module(name):
            if name[0] == '.':
                name = 'd3m.primitives' + name
            return make_module('d3m', '2018.4.18', name)

        def connect(from_module, to_module,
                    from_output='produce', to_input='inputs'):
            db.add(database.PipelineConnection(pipeline=pipeline,
                                               from_module=from_module,
                                               to_module=to_module,
                                               from_output_name=from_output,
                                               to_input_name=to_input))

        try:
            #                data
            #                  |
            #              Denormalize
            #                  |
            #           DatasetToDataframe
            #                  |
            #             ColumnParser
            #                /     \
            # ExtractAttributes  ExtractTargets
            #         |               |
            #     CastToType      CastToType
            #         |               |
            #     [imputer]           |
            #            \            /
            #             [classifier]
            # TODO: Use pipeline input for this
            # TODO: Have execution set metadata from problem, don't hardcode
            input_data = make_data_module('dataset')
            db.add(database.PipelineParameter(
                pipeline=pipeline, module=input_data,
                name='targets', value=pickle.dumps(targets),
            ))
            db.add(database.PipelineParameter(
                pipeline=pipeline, module=input_data,
                name='features', value=pickle.dumps(features),
            ))

            step0 = make_primitive_module('.datasets.Denormalize')
            connect(input_data, step0, from_output='dataset')

            step1 = make_primitive_module('.datasets.DatasetToDataFrame')
            connect(step0, step1)

            step2 = make_primitive_module('.data.ExtractAttributes')
            connect(step1, step2)

            step3 = make_primitive_module('.data.ColumnParser')
            connect(step2, step3)

            step4 = make_primitive_module('.data.CastToType')
            connect(step3, step4)

            step5 = make_primitive_module(imputer)
            connect(step4, step5)

            step6 = make_primitive_module('.data.ExtractTargets')
            connect(step1, step6)

            step7 = make_primitive_module('.data.CastToType')
            connect(step6, step7)

            step8 = make_primitive_module(classifier)
            connect(step5, step8)
            connect(step7, step8, to_input='outputs')

            db.add(pipeline)
            db.commit()
            return pipeline.id
        finally:
            db.close()

    TEMPLATES = {
        'CLASSIFICATION': list(itertools.product(
            [_classification_template],
            # Imputer
            ['d3m.primitives.sklearn_wrap.SKImputer'],
            # Classifier
            [
                'd3m.primitives.sklearn_wrap.SKLinearSVC',
                'd3m.primitives.sklearn_wrap.SKKNeighborsClassifier',
                'd3m.primitives.sklearn_wrap.SKMultinomialNB',
                'd3m.primitives.sklearn_wrap.SKRandomForestClassifier',
                'd3m.primitives.sklearn_wrap.SKLogisticRegression',
            ],
        )),
        'DEBUG_CLASSIFICATION': list(itertools.product(
            [_classification_template],
            # Imputer
            ['d3m.primitives.sklearn_wrap.SKImputer'],
            # Classifier
            [
                'd3m.primitives.sklearn_wrap.SKLinearSVC',
                'd3m.primitives.sklearn_wrap.SKKNeighborsClassifier',
            ],
        )),
        'REGRESSION': list(itertools.product(
            [_classification_template],
            # Imputer
            ['d3m.primitives.sklearn_wrap.SKImputer'],
            # Classifier
            [
                'd3m.primitives.common_primitives.LinearRegression',
                'd3m.primitives.sklearn_wrap.SKRidge',
            ],
        )),
        'DEBUG_REGRESSION': list(itertools.product(
            [_classification_template],
            # Imputer
            ['d3m.primitives.sklearn_wrap.SKImputer'],
            # Classifier
            [
                'd3m.primitives.common_primitives.LinearRegression',
                'd3m.primitives.sklearn_wrap.SKRidge',
            ],
        )),
    }<|MERGE_RESOLUTION|>--- conflicted
+++ resolved
@@ -26,12 +26,7 @@
 from d3m_ta2_nyu import __version__
 from d3m_ta2_nyu.common import SCORES_FROM_SCHEMA, SCORES_RANKING_ORDER, \
     TASKS_FROM_SCHEMA
-<<<<<<< HEAD
-from d3m_ta2_nyu.d3mds import D3MDataset
-from d3m_ta2_nyu.ta2_multiprocessing import Receiver, run_process
-=======
 from d3m_ta2_nyu.multiprocessing import Receiver, run_process
->>>>>>> c4f00505
 from d3m_ta2_nyu import grpc_server
 import d3m_ta2_nyu.proto.core_pb2_grpc as pb_core_grpc
 import d3m_ta2_nyu.proto.dataflow_ext_pb2_grpc as pb_dataflow_grpc
@@ -42,7 +37,7 @@
 
 MAX_RUNNING_PROCESSES = 1
 
-TUNE_PIPELINES_COUNT = 1
+TUNE_PIPELINES_COUNT = 3
 TUNE_PIPELINES_COUNT_DEBUG = 1
 
 
