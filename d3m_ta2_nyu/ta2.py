"""The D3mTa2 class, that creates pipelines, train, and run them.

We use multiprocessing to run training in separate processes, sending messages
back to this process via a Queue.
"""

from concurrent import futures
import datetime
import grpc
import itertools
import json
import logging
import os
import pickle
from queue import Empty, Queue
from sqlalchemy import select
from sqlalchemy.orm import aliased, joinedload, lazyload
from sqlalchemy.sql import func
import stat
import subprocess
import sys
import threading
import time
from uuid import uuid4, UUID
from d3m_ta2_nyu import __version__
<<<<<<< HEAD
from d3m_ta2_nyu.common import SCORES_FROM_SCHEMA, SCORES_RANKING_ORDER, \
    TASKS_FROM_SCHEMA, normalize_score

=======
from d3m_ta2_nyu.common import SCORES_RANKING_ORDER, \
    TASKS_FROM_SCHEMA, normalize_score, format_metrics
>>>>>>> 0f0233eb
from d3m_ta2_nyu.multiprocessing import Receiver, run_process
from d3m_ta2_nyu import grpc_server
import d3m_ta2_nyu.proto.core_pb2_grpc as pb_core_grpc
from d3m_ta2_nyu.utils import Observable, ProgressStatus
from d3m_ta2_nyu.workflow import database
from d3m_ta2_nyu.workflow.convert import to_d3m_json
import datamart
import datamart_nyu
from datamart_isi.entries import Datamart
from d3m.container import Dataset
from d3m.metadata.pipeline import PrimitiveStep


MAX_RUNNING_PROCESSES = 1
<<<<<<< HEAD
TUNE_PIPELINES_COUNT = 0


DATAMART_URL = {
    'NYU': os.environ['NYU_DATAMART_URL'] if 'NYU_DATAMART_URL' in os.environ
                                          else 'https://datamart.d3m.vida-nyu.org' ,
    'ISI': os.environ['ISI_DATAMART_URL'] if 'NYU_DATAMART_URL' in os.environ
                                          else 'http://dsbox02.isi.edu:9000/'
}

if 'TA2_DEBUG_BE_FAST' in os.environ:
    TUNE_PIPELINES_COUNT = 0
=======
TUNE_PIPELINES_COUNT = 3

if 'TA2_DEBUG_BE_FAST' in os.environ:
    TUNE_PIPELINES_COUNT = 1
>>>>>>> 0f0233eb


logger = logging.getLogger(__name__)


class Session(Observable):
    """A session, in the gRPC meaning.

    This corresponds to a search in which pipelines are created.
    """
    def __init__(self, ta2, problem, DBSession, searched_pipelines_dir, scored_pipelines_dir, ranked_pipelines_dir):
        Observable.__init__(self)
        self.id = uuid4()
        self._ta2 = ta2
        self.problem = problem
        self.DBSession = DBSession
        self._searched_pipelines_dir = searched_pipelines_dir
        self._scored_pipelines_dir = scored_pipelines_dir
        self._ranked_pipelines_dir = ranked_pipelines_dir
        self.metrics = []
        self.do_rank = False
        self.timeout_tuning = 0

        self._observer = self._ta2.add_observer(self._ta2_event)

        self.start = datetime.datetime.utcnow()

        # Should tuning be triggered when we are done with current pipelines?
        self._tune_when_ready = None

        # All the pipelines that belong to this session
        self.pipelines = set()
        # The pipelines currently in the queue for scoring
        self.pipelines_scoring = set()
        # The pipelines in the queue for hyperparameter tuning
        self.pipelines_tuning = set()
        # Pipelines already tuned, and pipelines created through tuning
        self.tuned_pipelines = set()
        # Flag indicating we started scoring & tuning, and a
        # 'done_searching' signal should be sent once no pipeline is pending
        self.working = False
        # Flag allowing TA3 to stop the search early
        self.stop_requested = False

        # Read metrics from problem
        if self.problem is not None:
            self.metrics = format_metrics(problem)

        self._targets = None
        self._features = None

    @property
    def problem_id(self):
        return self.problem['about']['problemID']

    @property
    def targets(self):
        if self._targets is not None:
            return set(self._targets)
        else:
            # Read targets from problem
            targets = set()
            assert len(self.problem['inputs']['data']) == 1
            for target in self.problem['inputs']['data'][0]['targets']:
                targets.add((target['resID'], target['colName']))
            return targets

    @targets.setter
    def targets(self, value):
        if value is None:
            self._targets = None
        elif isinstance(value, (set, list)):
            if not value:
                raise ValueError("Can't set targets to empty set")
            self._targets = set(value)
        else:
            raise TypeError("targets should be a set or None")

    @property
    def features(self):
        return self._features

    @features.setter
    def features(self, value):
        if value is None:
            self._features = None
        elif isinstance(value, (set, list)):
            if not value:
                raise ValueError("Can't set features to empty set")
            self._features = set(value)
        else:
            raise TypeError("features should be a set or None")

    def _ta2_event(self, event, **kwargs):
        if event == 'scoring_start':
            if kwargs['pipeline_id'] in self.pipelines_scoring:
                logger.info("Scoring pipeline for %s (session %s has %d "
                            "pipelines left to score)",
                            kwargs['pipeline_id'], self.id,
                            len(self.pipelines_scoring))
                self.notify(event, **kwargs)
        elif event == 'scoring_success' or event == 'scoring_error':
            if kwargs['pipeline_id'] in self.pipelines_scoring:
                self.notify(event, **kwargs)
                self.pipeline_scoring_done(kwargs['pipeline_id'], event)

    def tune_when_ready(self, tune=None):
        if tune is None:
            tune = TUNE_PIPELINES_COUNT
        self._tune_when_ready = tune
        self.working = True
        self.check_status()

    def add_scoring_pipeline(self, pipeline_id):
        with self.lock:
            self.working = True
            self.pipelines.add(pipeline_id)
            self.pipelines_scoring.add(pipeline_id)
            self.write_searched_pipeline(pipeline_id)

    def pipeline_scoring_done(self, pipeline_id, event=None):
        with self.lock:
            self.pipelines_scoring.discard(pipeline_id)
            self.check_status()
            if event == 'scoring_success':
                self.write_scored_pipeline(pipeline_id)

    def pipeline_tuning_done(self, old_pipeline_id, new_pipeline_id=None):
        with self.lock:
            self.pipelines_tuning.discard(old_pipeline_id)
            self.tuned_pipelines.add(old_pipeline_id)
            if new_pipeline_id is not None:
                self.pipelines.add(new_pipeline_id)
                self.tuned_pipelines.add(new_pipeline_id)
                self.write_searched_pipeline(new_pipeline_id)
                self.write_scored_pipeline(new_pipeline_id)
            self.check_status()

    @property
    def progress(self):
        if self._tune_when_ready is not None:
            to_tune = self._tune_when_ready - len(self.tuned_pipelines) / 2
        else:
            to_tune = 0
        return ProgressStatus(
            current=len(self.pipelines) - len(self.pipelines_scoring),
            total=len(self.pipelines) + to_tune,
        )

    def get_top_pipelines(self, db, metric, limit=None):
        pipeline = aliased(database.Pipeline)
        crossval_score = (
            select([func.avg(database.CrossValidationScore.value)])
            .where(database.CrossValidationScore.cross_validation_id ==
                   database.CrossValidation.id)
            .where(database.CrossValidationScore.metric == metric)
            .where(database.CrossValidation.pipeline_id == pipeline.id)
            .as_scalar()
        )
        if SCORES_RANKING_ORDER[metric] == -1:
            crossval_score_order = crossval_score.desc()
        else:
            crossval_score_order = crossval_score.asc()
        q = (
            db.query(pipeline, crossval_score)
            .filter(pipeline.id.in_(self.pipelines))
            .filter(crossval_score != None)
            # FIXME: Using a joined load here results in duplicated results
            .options(lazyload(pipeline.parameters))
            .order_by(crossval_score_order)
        )
        if limit is not None:
            q = q.limit(limit)
        return q.all()

    def check_status(self):
        with self.lock:
            # Session is not to be finished automatically
            if self._tune_when_ready is None:
                return
            # We are already done
            if not self.working:
                return
            # If pipelines are still in the queue
            if self.pipelines_scoring or self.pipelines_tuning:
                return

            db = self.DBSession()
            try:
                # If we are out of pipelines to score, maybe submit pipelines for
                # tuning
                logger.info("Session %s: scoring done", self.id)

                tune = []
                if self._tune_when_ready and self.stop_requested:
                    logger.info("Session stop requested, skipping tuning")
                elif self._tune_when_ready:
                    top_pipelines = self.get_top_pipelines(
                        db, self.metrics[0]['metric'],
                        self._tune_when_ready)
                    for pipeline, _ in top_pipelines:
                        if pipeline.id not in self.tuned_pipelines:
                            tune.append(pipeline.id)

                    if len(tune) > 0:
                        # Found some pipelines to tune, do that
                        logger.warning("Found %d pipelines to tune", len(tune))
                        for pipeline_id in tune:
                            logger.info("    %s", pipeline_id)
                            self._ta2._run_queue.put(TuneHyperparamsJob(self, pipeline_id, self.problem))
                            self.pipelines_tuning.add(pipeline_id)
                        return
                    logger.info("Found no pipeline to tune")
                else:
                    logger.info("No tuning requested")

                # Session is done (but new pipelines might be added later)
                self.working = False
                self.notify('done_searching')

                logger.warning("Search done")
                if self.metrics:
                    metric = self.metrics[0]['metric']
                    top_pipelines = self.get_top_pipelines(db, metric)
                    logger.warning("Found %d pipelines", len(top_pipelines))

                    for i, (pipeline, score) in enumerate(top_pipelines):
                        created = pipeline.created_date - self.start
                        logger.info("    %d) %s %s=%s origin=%s time=%.2fs",
                                    i + 1, pipeline.id, metric, score,
                                    pipeline.origin, created.total_seconds())
            finally:
                db.close()

    def write_searched_pipeline(self, pipeline_id):
        if not self._searched_pipelines_dir:
            logger.info("Not writing log file")
            return

        db = self.DBSession()
        try:
            # Get pipeline
            pipeline = db.query(database.Pipeline).get(pipeline_id)

            logger.warning("Writing searched_pipeline JSON for pipeline %s "
                           "origin=%s",
                           pipeline_id, pipeline.origin)

            filename = os.path.join(self._searched_pipelines_dir,
                                    '%s.json' % pipeline_id)
            obj = to_d3m_json(pipeline)
            with open(filename, 'w') as fp:
                json.dump(obj, fp, indent=2)
        except Exception:
            logger.exception("Error writing searched_pipeline for %s",
                             pipeline_id)
        finally:
            db.close()

    def write_scored_pipeline(self, pipeline_id):
        if not self._scored_pipelines_dir:
            logger.info("Not writing log file")
            return

        db = self.DBSession()
        try:
            # Get pipeline
            pipeline = db.query(database.Pipeline).get(pipeline_id)

            logger.warning("Writing scored_pipeline JSON for pipeline %s "
                           "origin=%s",
                           pipeline_id, pipeline.origin)

            filename = os.path.join(self._scored_pipelines_dir,
                                    '%s.json' % pipeline_id)
            obj = to_d3m_json(pipeline)
            with open(filename, 'w') as fp:
                json.dump(obj, fp, indent=2)
        except Exception:
            logger.exception("Error writing scored_pipeline for %s",
                             pipeline_id)
        finally:
            db.close()

    def write_exported_pipeline(self, pipeline_id, rank=None):
        metric = self.metrics[0]['metric']

        db = self.DBSession()
        try:
            # Get pipeline
            pipeline = db.query(database.Pipeline).get(pipeline_id)

            if rank is None:
                # Find most recent cross-validation
                crossval_id = (
                    select([database.CrossValidation.id])
                    .where(database.CrossValidation.pipeline_id == pipeline_id)
                    .order_by(database.CrossValidation.date.desc())
                ).as_scalar()
                # Get score from that cross-validation
                score = db.query(
                    select([func.avg(database.CrossValidationScore.value)])
                    .where(
                        database.CrossValidationScore.cross_validation_id ==
                        crossval_id
                    )
                    .where(database.CrossValidationScore.metric == metric)
                    .as_scalar()
                )
                if score is None:
                    rank = 1000.0
                    logger.error("Writing pipeline JSON for pipeline %s, but "
                                 "it is not scored for %s. Rank set to %s. "
                                 "origin=%s",
                                 pipeline_id, metric, rank, pipeline.origin)
                else:
                    logger.warning("Writing pipeline JSON for pipeline %s "
                                   "%s=%s origin=%s",
                                   pipeline_id, metric, score.value,
                                   pipeline.origin)
                    rank = normalize_score(metric, score.value, 'desc')
            else:
                logger.warning("Writing pipeline JSON for pipeline %s with "
                               "provided rank %s. origin=%s",
                               pipeline_id, rank, pipeline.origin)

            obj = to_d3m_json(pipeline)

            with open(os.path.join(self._ranked_pipelines_dir, '%s.json' % pipeline_id), 'w') as fout:
                json.dump(obj, fout, indent=2)
            with open(os.path.join(self._ranked_pipelines_dir, '%s.rank' % pipeline_id), 'w') as fout:
                fout.write(str(rank))

        finally:
            db.close()

    def close(self):
        self._ta2.remove_observer(self._observer)
        self._observer = None
        self.stop_requested = True
        self.notify('finish_session')


class Job(object):
    def __init__(self):
        self.msg = None

    def start(self, **kwargs):
        raise NotImplementedError

    def check(self):
        if self.msg is not None:
            try:
                while True:
                    self.message(*self.msg.recv(0))
            except Empty:
                pass

        return self.poll()

    def poll(self):
        raise NotImplementedError

    def message(self, *args):
        raise NotImplementedError


class ScoreJob(Job):
    timeout = 8 * 60

    def __init__(self, ta2, pipeline_id, dataset_uri, metrics, problem, scoring_conf=None, do_sample=False,
                 do_rank=False):
        Job.__init__(self)
        self.ta2 = ta2
        self.pipeline_id = pipeline_id
        self.dataset_uri = dataset_uri
        self.metrics = metrics
        self.problem = problem
        self.scoring_conf = scoring_conf
        self.do_rank = do_rank
        self.do_sample = do_sample

    def start(self, db_filename, **kwargs):
        self.msg = Receiver()
        self.proc = run_process('d3m_ta2_nyu.pipeline_score.score', 'score', self.msg,
                                pipeline_id=self.pipeline_id,
                                dataset_uri=self.dataset_uri,
                                metrics=self.metrics,
                                problem=self.problem,
                                scoring_conf=self.scoring_conf,
                                do_rank=self.do_rank,
                                do_sample=self.do_sample,
                                db_filename=db_filename)
        self.started = time.time()
        self.ta2.notify('scoring_start',
                        pipeline_id=self.pipeline_id,
                        job_id=id(self))

    def poll(self):
        if self.proc.poll() is None:
            return False
        if self.started + self.timeout < time.time():
            logger.error("Scoring process is stuck, terminating after %d "
                         "seconds", time.time() - self.started)
            self.proc.terminate()
            try:
                self.proc.wait(30)
            except subprocess.TimeoutExpired:
                self.proc.kill()
                self.proc.wait()
        log = logger.info if self.proc.returncode == 0 else logger.error
        log("Pipeline scoring process done, returned %d (pipeline: %s)",
            self.proc.returncode, self.pipeline_id)
        if self.proc.returncode == 0:
            self.ta2.notify('scoring_success',
                            pipeline_id=self.pipeline_id,
                            job_id=id(self))
        else:
            self.ta2.notify('scoring_error',
                            pipeline_id=self.pipeline_id,
                            job_id=id(self))
        return True


class TrainJob(Job):
    def __init__(self, ta2, pipeline_id, dataset, problem):
        Job.__init__(self)
        self.ta2 = ta2
        self.pipeline_id = pipeline_id
        self.dataset = dataset
        self.problem = problem

    def start(self, db_filename, **kwargs):
        logger.info("Training pipeline for %s", self.pipeline_id)
        self.msg = Receiver()
        self.proc = run_process('d3m_ta2_nyu.pipeline_train.train', 'train', self.msg,
                                pipeline_id=self.pipeline_id,
                                dataset=self.dataset,
                                problem=self.problem,
                                storage_dir=self.ta2.storage_root,
                                results_path=os.path.join(self.ta2.predictions_root,
                                                          'fit_%s.csv' % UUID(int=id(self))),
                                db_filename=db_filename)
        self.ta2.notify('training_start',
                        pipeline_id=self.pipeline_id,
                        job_id=id(self))

    def poll(self):
        if self.proc.poll() is None:
            return False
        log = logger.info if self.proc.returncode == 0 else logger.error
        log("Pipeline training process done, returned %d (pipeline: %s)",
            self.proc.returncode, self.pipeline_id)
        if self.proc.returncode == 0:
            self.ta2.notify('training_success',
                            pipeline_id=self.pipeline_id,
                            results_path=os.path.join(self.ta2.predictions_root,
                                                      'fit_%s.csv' % UUID(int=id(self))),
                            job_id=id(self))
        else:
            self.ta2.notify('training_error',
                            pipeline_id=self.pipeline_id,
                            job_id=id(self))
        return True


class TestJob(Job):
    def __init__(self, ta2, pipeline_id, dataset):
        Job.__init__(self)
        self.ta2 = ta2
        self.pipeline_id = pipeline_id
        self.dataset = dataset

    def start(self, db_filename, **kwargs):
        logger.info("Testing pipeline for %s", self.pipeline_id)
        self.msg = Receiver()
        self.proc = run_process('d3m_ta2_nyu.pipeline_test.test', 'test', self.msg,
                                pipeline_id=self.pipeline_id,
                                dataset=self.dataset,
                                storage_dir=self.ta2.storage_root,
                                results_path=os.path.join(self.ta2.predictions_root,
                                                          'predictions_%s.csv' % UUID(int=id(self))),
                                db_filename=db_filename)
        self.ta2.notify('testing_start',
                        pipeline_id=self.pipeline_id,
                        job_id=id(self))

    def poll(self):
        if self.proc.poll() is None:
            return False
        log = logger.info if self.proc.returncode == 0 else logger.error
        log("Pipeline testing process done, returned %d (pipeline: %s)",
            self.proc.returncode, self.pipeline_id)
        if self.proc.returncode == 0:
            self.ta2.notify('testing_success',
                            pipeline_id=self.pipeline_id,
                            results_path=os.path.join(self.ta2.predictions_root,
                                                      'predictions_%s.csv' % UUID(int=id(self))),
                            job_id=id(self))
        else:
            self.ta2.notify('testing_error',
                            pipeline_id=self.pipeline_id,
                            job_id=id(self))
        return True


class TuneHyperparamsJob(Job):
    def __init__(self, session, pipeline_id, problem, store_results=True):
        Job.__init__(self)
        self.session = session
        self.pipeline_id = pipeline_id
        self.problem = problem
        self.store_results = store_results

    def start(self, db_filename, predictions_root, **kwargs):
        self.predictions_root = predictions_root
        logger.info("Running tuning for %s "
                    "(session %s has %d pipelines left to tune)",
                    self.pipeline_id, self.session.id,
                    len(self.session.pipelines_tuning))
        if self.store_results and self.predictions_root is not None:
            subdir = os.path.join(self.predictions_root, str(self.pipeline_id))
            if not os.path.exists(subdir):
                os.mkdir(subdir)

        self.msg = Receiver()

        self.proc = run_process('d3m_ta2_nyu.pipeline_tune.tune',
                                'tune', self.msg,
                                pipeline_id=self.pipeline_id,
                                metrics=self.session.metrics,
                                problem=self.problem,
                                do_rank=self.session.do_rank,
                                timeout=self.session.timeout_tuning,
                                targets=self.session.targets,
                                db_filename=db_filename)
        self.session.notify('tuning_start',
                            pipeline_id=self.pipeline_id,
                            job_id=id(self))

    def poll(self):
        if self.proc.poll() is None:
            return False
        log = logger.info if self.proc.returncode == 0 else logger.error
        log("Pipeline tuning process done, returned %d (pipeline: %s)",
            self.proc.returncode, self.pipeline_id)
        if self.proc.returncode == 0:
            logger.info("New pipeline: %s)", self.tuned_pipeline_id)
            self.session.notify('tuning_success',
                                old_pipeline_id=self.pipeline_id,
                                new_pipeline_id=self.tuned_pipeline_id,
                                job_id=id(self))
            self.session.notify('scoring_success',
                                pipeline_id=self.tuned_pipeline_id,
                                job_id=id(self))
            self.session.pipeline_tuning_done(self.pipeline_id,
                                              self.tuned_pipeline_id)
        else:
            self.session.notify('tuning_error',
                                pipeline_id=self.pipeline_id,
                                job_id=id(self))
            self.session.pipeline_tuning_done(self.pipeline_id)
        return True

    def message(self, msg, arg):
        if msg == 'progress':
            # TODO: Report progress
            logger.info("Tuning pipeline %s: %.0f%%",
                        self.pipeline_id, arg * 100)
        elif msg == 'tuned_pipeline_id':
            self.tuned_pipeline_id = arg
        else:
            logger.error("Unexpected message from tuning process %s",
                         msg)


class ThreadPoolExecutor(futures.ThreadPoolExecutor):
    def submit(self, fn, *args, **kwargs):
        def wrapper(*args, **kwargs):
            try:
                return fn(*args, **kwargs)
            except Exception:
                logger.exception("Exception in worker thread")
                raise
        return futures.ThreadPoolExecutor.submit(self, wrapper,
                                                 *args, **kwargs)


class D3mTa2(Observable):
    def __init__(self, storage_root, pipelines_root=None,
                 predictions_root=None,
                 executables_root=None):
        Observable.__init__(self)
        if 'TA2_DEBUG_BE_FAST' in os.environ:
            logger.warning("**************************************************"
                           "*****")
            logger.warning("***   DEBUG mode is on, will try fewer pipelines  "
                           "  ***")
            logger.warning("*** If this is not wanted, unset $TA2_DEBUG_BE_FAS"
                           "T ***")
            logger.warning("**************************************************"
                           "*****")
        self.storage_root = storage_root
        self.pipelines_root = pipelines_root
        self.predictions_root = predictions_root
        self.executables_root = executables_root
        self.searched_pipelines = None
        self.scored_pipelines = None
        self.ranked_pipelines = None
        self.run_pipelines = None

        self.create_outputfolders(self.storage_root)

        if self.pipelines_root is not None:
            self.create_outputfolders(self.pipelines_root)
            self.searched_pipelines = os.path.join(self.pipelines_root, 'pipelines_searched')
            self.scored_pipelines = os.path.join(self.pipelines_root, 'pipelines_scored')
            self.ranked_pipelines = os.path.join(self.pipelines_root, 'pipelines_ranked')
            self.run_pipelines = os.path.join(self.pipelines_root, 'pipeline_runs')
            self.create_outputfolders(self.searched_pipelines)
            self.create_outputfolders(self.scored_pipelines)
            self.create_outputfolders(self.ranked_pipelines)
            self.create_outputfolders(self.run_pipelines)

        if self.predictions_root is not None:
            self.create_outputfolders(self.predictions_root)

        if self.executables_root is not None:
            self.create_outputfolders(self.executables_root)

        self.db_filename = os.path.join(self.storage_root, 'db.sqlite3')

        logger.info("storage_root=%r, pipelines_root=%r, predictions_root=%r, "
                    "executables_root=%r",
                    self.storage_root,
                    self.pipelines_root,
                    self.predictions_root,
                    self.executables_root)

        self.dbengine, self.DBSession = database.connect(self.db_filename)

        self.sessions = {}
        self.executor = ThreadPoolExecutor(max_workers=16)
        self._run_queue = Queue()
        self._run_thread = threading.Thread(target=self._pipeline_running_thread)
        self._run_thread.setDaemon(True)
        self._run_thread.start()

        logger.warning("TA2 started, version=%s", __version__)

    def create_outputfolders(self, folder_path):
        if not os.path.exists(folder_path):
            os.makedirs(folder_path)

    def run_search(self, dataset, problem_path, timeout=None):
        """Run the search phase: create pipelines and score them.

        This is called by the ``ta2_search`` executable, it is part of the
        evaluation.
        """
        if dataset[0] == '/':
            dataset = 'file://' + dataset
        # Read problem
        with open(os.path.join(problem_path, 'problemDoc.json')) as fp:
            problem = json.load(fp)
        task = problem['about']['taskType']
        if task not in TASKS_FROM_SCHEMA:
            logger.error("Unknown task %r", task)
            sys.exit(1)
        task = TASKS_FROM_SCHEMA[task]

        # Create session
        session = Session(self, problem, self.DBSession,
                          self.searched_pipelines, self.scored_pipelines, self.ranked_pipelines)
        logger.info("Dataset: %s, task: %s, metrics: %s",
                    dataset, task, ", ".join([m['metric'] for m in session.metrics]))
        self.sessions[session.id] = session

        if timeout:
            # Save 2 minutes to finish scoring
            timeout = max(timeout - 2 * 60, 0.8 * timeout)

        # Create pipelines, NO TUNING

        with session.with_observer_queue() as queue:
            self.build_pipelines(session.id, task, dataset, session.metrics, tune=TUNE_PIPELINES_COUNT, timeout=timeout)
            while queue.get(True)[0] != 'done_searching':
                pass

        logger.info("Tuning pipelines...")

        # Now do tuning, when we already have written out some solutions
        with session.with_observer_queue() as queue:
            session.tune_when_ready()
            while queue.get(True)[0] != 'done_searching':
                pass

    def run_test(self, dataset, problem_path, pipeline_id, results_root):
        """Run a previously trained pipeline.

        This is called by the generated executables, it is part of the
        evaluation.
        """
        logger.info("About to run test")
        with open(os.path.join(problem_path, 'problemDoc.json')) as fp:
            problem = json.load(fp)
        if not os.path.exists(results_root):
            os.makedirs(results_root)
        results_path = os.path.join(
            results_root,
            problem['expectedOutputs']['predictionsFile'])

        # Get targets from problem
        targets = set()
        for target in problem['inputs']['data'][0]['targets']:
            targets.add((target['resID'], target['colName']))

        mgs_queue = Receiver()
        # TODO: pass problem/targets?
        proc = run_process('d3m_ta2_nyu.test.test', 'test', mgs_queue,
                           pipeline_id=pipeline_id,
                           dataset=dataset,
                           targets=targets,
                           results_path=results_path,
                           db_filename=self.db_filename)
        ret = proc.wait()
        if ret != 0:
            raise subprocess.CalledProcessError(ret, 'd3m_ta2_nyu.test.test')

    def run_server(self, port=None):
        """Spin up the gRPC server to receive requests from a TA3 system.

        This is called by the ``ta2_serve`` executable. It is part of the
        TA2+TA3 evaluation.
        """
        if not port:
            port = 45042
        core_rpc = grpc_server.CoreService(self)
        server = grpc.server(self.executor)
        pb_core_grpc.add_CoreServicer_to_server(
            core_rpc, server)
        server.add_insecure_port('[::]:%d' % port)
        logger.info("Started gRPC server on port %d", port)
        server.start()
        while True:
            time.sleep(60)

    def new_session(self, problem):
        session = Session(self, problem, self.DBSession,
                          self.searched_pipelines, self.scored_pipelines, self.ranked_pipelines)
        self.sessions[session.id] = session
        return session.id

    def finish_session(self, session_id):
        session = self.sessions.pop(session_id)
        session.close()

    def stop_session(self, session_id):
        session = self.sessions[session_id]
        session.stop_requested = True

    def get_workflow(self, pipeline_id):
        db = self.DBSession()
        try:
            return (
                db.query(database.Pipeline)
                .filter(database.Pipeline.id == pipeline_id)
                .options(
                    joinedload(database.Pipeline.modules)
                        .joinedload(database.PipelineModule.connections_to),
                    joinedload(database.Pipeline.connections)
                )
            ).one_or_none()
        finally:
            db.close()

    def get_pipeline_scores(self, pipeline_id):
        db = self.DBSession()
        try:
            # Find most recent cross-validation
            crossval_id = (
                select([database.CrossValidation.id])
                .where(database.CrossValidation.pipeline_id == pipeline_id)
                .order_by(database.CrossValidation.date.desc())
            ).as_scalar()
            # Get scores from that cross-validation
            scores = db.query(
                select([func.avg(database.CrossValidationScore.value),
                        database.CrossValidationScore.metric])
                .where(
                    database.CrossValidationScore.cross_validation_id ==
                    crossval_id
                )
                .group_by(database.CrossValidationScore.metric)
            ).all()
            return {metric: value for value, metric in scores}
        finally:
            db.close()

    def score_pipeline(self, pipeline_id, metrics, dataset, problem, scoring_conf):
        job = ScoreJob(self, pipeline_id, dataset, metrics, problem, scoring_conf)
        self._run_queue.put(job)
        return id(job)

    def train_pipeline(self, pipeline_id, dataset, problem):
        job = TrainJob(self, pipeline_id, dataset, problem)
        self._run_queue.put(job)
        return id(job)

    def test_pipeline(self, pipeline_id, dataset):
        job = TestJob(self, pipeline_id, dataset)
        self._run_queue.put(job)
        return id(job)

    def build_pipelines(self, session_id, task, dataset, template, metrics, targets=None, features=None, timeout=None,
                        top_pipelines=0, tune=None):
        if not metrics:
            raise ValueError("no metrics")
        self.executor.submit(self._build_pipelines, session_id, task, dataset, template, metrics, targets, features, timeout,
                             top_pipelines, tune)

    def build_fixed_pipeline(self, session_id, pipeline, dataset, targets=None, features=None):
        self.executor.submit(self._build_fixed_pipeline, session_id, pipeline, dataset,targets, features)

    # Runs in a worker thread from executor
    def _build_fixed_pipeline(self, session_id, pipeline_template, dataset, targets, features):

        session = self.sessions[session_id]
        with session.lock:
            # Force working=True so we get 'done_searching' even if no pipeline
            # gets created
            session.working = True

        db = self.DBSession()
<<<<<<< HEAD
        if dataset:
            dataset_uri = dataset
        else:
            dataset_uri = 'NA'
        pipeline_database = database.Pipeline(origin='Fixed pipeline template', dataset=dataset_uri)

        def make_module(package, version, name):
            pipeline_module = database.PipelineModule(
                pipeline=pipeline_database,
                package=package, version=version, name=name)
            db.add(pipeline_module)
            return pipeline_module

        def make_data_module(name):
            return make_module('data', '0.0', name)

        def make_primitive_module(name):
            if name[0] == '.':
                name = 'd3m.primitives' + name
            return make_module('d3m', '2018.7.10', name)

        def connect(from_module, to_module,
                    from_output='produce', to_input='inputs'):
            db.add(database.PipelineConnection(pipeline=pipeline_database,
                                               from_module=from_module,
                                               to_module=to_module,
                                               from_output_name=from_output,
                                               to_input_name=to_input))

        def set_hyperparams(module, **hyperparams):
            db.add(database.PipelineParameter(
                pipeline=pipeline_database, module=module,
                name='hyperparams', value=pickle.dumps(hyperparams),
            ))

        try:
            prev_step = None
            # TODO: Use pipeline input for this
            if dataset:
                input_data = make_data_module('dataset')
                db.add(database.PipelineParameter(
                    pipeline=pipeline_database, module=input_data,
                    name='targets', value=pickle.dumps(targets),
                ))
                db.add(database.PipelineParameter(
                    pipeline=pipeline_database, module=input_data,
                    name='features', value=pickle.dumps(features),
                ))
            prev_step = None
            prev_steps = {}
            count_template_steps = 0
            for pipeline_step in pipeline_template['steps']:
                if pipeline_step['type'] == 'PRIMITIVE':
                    step = make_primitive_module(pipeline_step['primitive']['python_path'])
                    prev_steps['steps.%d.produce' % (count_template_steps)] = step
                    count_template_steps += 1
                    if 'hyperparams' in pipeline_step:
                        hyperparams = {}
                        for hyper, desc in pipeline_step['hyperparams'].items():
                            hyperparams[hyper] = desc['data']
                        set_hyperparams(step, **hyperparams)
                else:
                    # TODO In the future we should be able to handle subpipelines
                    break
                if prev_step:
                    for argument, desc in pipeline_step['arguments'].items():
                        connect(prev_steps[desc['data']], step, to_input=argument)
                else:
                    connect(input_data, step, from_output='dataset')
                prev_step = step
            db.add(pipeline_database)
            db.commit()
            pipeline_id = pipeline_database.id
            logger.info("Created fixed pipeline %s", pipeline_id)
            session.notify('new_fixed_pipeline', pipeline_id=pipeline_id)
            with session.lock:
                # Force working=True so we get 'done_searching' even if no pipeline
                # gets created
                session.working = False
        finally:
            db.close()
=======
        pipeline_database = database.Pipeline(origin='Fixed pipeline template', dataset='NA')
        # TODO: Convert D3M pipeline to our database pipeline format
        db.add(pipeline_database)
        db.commit()
        pipeline_id = pipeline_database.id
        db.close()
>>>>>>> 0f0233eb


    # Runs in a worker thread from executor
    def _build_pipelines(self, session_id, task, dataset, pipeline_template, metrics, targets, features, timeout, top_pipelines, tune):
        """Generates pipelines for the session, using the generator process.
        """
        session = self.sessions[session_id]
        with session.lock:
            session.targets = targets
            session.features = features
            if session.metrics != metrics:
                if session.metrics:
                    old = 'from %s ' % ', '.join([m['metric'] for m in session.metrics])
                else:
                    old = ''
                session.metrics = metrics
                logger.info("Set metrics to %s %s(for session %s)",
                            metrics, old, session_id)

            # Force working=True so we get 'done_searching' even if no pipeline
            # gets created
            session.working = True

        # Search for data augmentation
        search_result_nyu = None
        search_results_nyu = []
        search_result_isi = None
        search_results_isi = []

        dc = Dataset.load(dataset)

        keywords = []
        for aug in session.problem['dataAugmentation']:
            keywords += aug['keywords']

        # Search with NYU's Datamart
        try:
            dm = datamart_nyu.RESTDatamart(DATAMART_URL['NYU'])
            cursor = dm.search_with_data(query=datamart.DatamartQuery(
                keywords=keywords,
                variables=[],
            ), supplied_data=dc)
            next_page = cursor.get_next_page()
        except Exception:
            logger.exception("Error when searching for data to augment")
            next_page = None

        if next_page:
            if len(next_page) > 5:
                next_page = next_page[:5]
            search_results_nyu = [result.serialize() for result in next_page]
            search_result_nyu = search_results_nyu[0]




        # Search with ISI's Datamart
        try:
            dm = Datamart(connection_url=DATAMART_URL['ISI'])
            cursor = dm.search_with_data(query=None, supplied_data=dc)
            next_page = cursor.get_next_page()
        except Exception:
            logger.exception("Error when searching for data to augment")
            next_page = None

        if next_page:
            if len(next_page) > 5:
                next_page = next_page[:5]
            search_results_isi = [result.serialize() for result in next_page]
            search_result_isi = search_results_isi[0]



        do_rank = True if top_pipelines > 0 else False
        logger.info("Creating pipelines from templates...")
        if task in ['GRAPH_MATCHING', 'LINK_PREDICTION', 'VERTEX_NOMINATION', 'OBJECT_DETECTION', 'CLUSTERING',
                    'SEMISUPERVISED_CLASSIFICATION']:
            template_name = 'CLASSIFICATION'
        elif task in ['TIME_SERIES_FORECASTING', 'COLLABORATIVE_FILTERING']:
            template_name = 'REGRESSION'
        else:
            template_name = task
        if 'TA2_DEBUG_BE_FAST' in os.environ:
            template_name = 'DEBUG_' + task
        for template in self.TEMPLATES.get(template_name, []):
            logger.info("Creating pipeline from %r", template)
            if isinstance(template, (list, tuple)):
                func, args = template[0], template[1:]
                tpl_func = lambda s, **kw: func(s, *args, **kw)
            else:
                tpl_func = template
            try:
                self._build_pipeline_from_template(session,
                                                   tpl_func,
                                                   dataset,
                                                   pipeline_template,
                                                   search_result_nyu,
                                                   search_result_isi,
                                                   do_rank)
            except Exception:
                logger.exception("Error building pipeline from %r",
                                 template)

        if 'TA2_DEBUG_BE_FAST' not in os.environ:
            self._build_pipelines_from_generator(session, task, dataset, search_results_nyu, pipeline_template, metrics, timeout, do_rank)

        # For tuning
        session.do_rank = do_rank
        session.timeout_tuning = 300  # TODO: Do dynamic this value according to TUNE_PIPELINES_COUNT
        session.tune_when_ready(tune)

    def _build_pipelines_from_generator(self, session, task, dataset, search_results, pipeline_template, metrics, timeout, do_rank):
        logger.info("Starting AlphaD3M process, timeout is %s", timeout)
        msg_queue = Receiver()
        proc = run_process(
            'd3m_ta2_nyu.alphad3m'
            '.interface_alphaautoml.generate',
            'alphad3m',
            msg_queue,
            task=task,
            dataset=dataset,
            search_results=search_results,
            pipeline_template=pipeline_template,
            metrics=metrics,
            problem=session.problem,
            targets=session.targets,
            features=session.features,
            timeout=timeout,
            db_filename=self.db_filename,
        )

        start = time.time()
        stopped = False

        # Now we wait for pipelines to be sent over the pipe
        while proc.poll() is None:
            if not stopped:
                if session.stop_requested:
                    logger.error("Session stop requested, sending SIGTERM to "
                                 "generator process")
                    proc.terminate()
                    stopped = True

                if timeout is not None and time.time() > start + timeout:
                    logger.error("Reached search timeout (%d > %d seconds), "
                                 "sending SIGTERM to generator process",
                                 time.time() - start, timeout)
                    proc.terminate()
                    stopped = True

            try:
                msg, *args = msg_queue.recv(3)
            except Empty:
                continue

            if msg == 'eval':
                if stopped:
                    return
                pipeline_id, = args
                logger.info("Got pipeline %s from generator process",
                            pipeline_id)
                score = self.run_pipeline(session, dataset, pipeline_id, do_rank)

                logger.info("Sending score to generator process")
                try:  # Fixme, just to avoid Broken pipe error
                    msg_queue.send(score)
                except:
                    logger.error("Broken pipe")
                    return
            else:
                raise RuntimeError("Got unknown message from generator "
                                   "process: %r" % msg)

        logger.warning("Generator process exited with %r", proc.returncode)

    def run_pipeline(self, session, dataset, pipeline_id, do_rank):

        """Score a single pipeline.

        This is used by the pipeline synthesis code.
        """

        # Add the pipeline to the session, score it
        with session.with_observer_queue() as queue:
            session.add_scoring_pipeline(pipeline_id)
            logger.info("Created pipeline %s", pipeline_id)
            self._run_queue.put(ScoreJob(self, pipeline_id, dataset, session.metrics, session.problem, do_sample=True,
                                         do_rank=do_rank))
            session.notify('new_pipeline', pipeline_id=pipeline_id)

            while True:
                event, kwargs = queue.get(True)
                if event == 'done_searching':
                    raise RuntimeError("Never got pipeline results")
                elif (event == 'scoring_error' and
                      kwargs['pipeline_id'] == pipeline_id):
                    return None
                elif (event == 'scoring_success' and
                      kwargs['pipeline_id'] == pipeline_id):
                    break

        db = self.DBSession()
        try:
            # Find most recent cross-validation
            crossval_id = (
                select([database.CrossValidation.id])
                    .where(database.CrossValidation.pipeline_id == pipeline_id)
                    .order_by(database.CrossValidation.date.desc())
            ).as_scalar()
            # Get scores from that cross-validation
            scores = (
                db.query(database.CrossValidationScore)
                    .filter(database.CrossValidationScore.cross_validation_id ==
                            crossval_id)
            ).all()
            metric = session.metrics[0]['metric']
            for score in scores:
                if score.metric == metric:
                    logger.info("Evaluation result: %s -> %r",
                                metric, score.value)
                    return score.value
            logger.info("Didn't get the requested metric from "
                        "cross-validation")
            return None
        finally:
            db.close()

    def _build_pipeline_from_template(self, session,
                                      template,
                                      dataset,
                                      pipeline_template,
                                      search_result_nyu,
                                      search_result_isi,
                                      do_rank):
        # Create workflow from a template
        pipeline_id = template(self, dataset=dataset,
                               pipeline_template=pipeline_template,
                               targets=session.targets,
                               features=session.features,
                               search_result_nyu=search_result_nyu,
                               search_result_isi=search_result_isi)

        # Add it to the session
        session.add_scoring_pipeline(pipeline_id)

        logger.info("Created pipeline %s", pipeline_id)

        self._run_queue.put(ScoreJob(self, pipeline_id, dataset, session.metrics, session.problem, do_sample=True,
                                     do_rank=do_rank))
        session.notify('new_pipeline', pipeline_id=pipeline_id)

    # Runs in a background thread
    def _pipeline_running_thread(self):
        running_jobs = {}
        while True:
            # Poll jobs, remove finished ones
            remove = []
            for job in running_jobs.values():
                if job.check():
                    remove.append(id(job))
            for job_id in remove:
                del running_jobs[job_id]

            # Start new jobs if we are under the maximum
            if len(running_jobs) < MAX_RUNNING_PROCESSES:
                try:
                    job = self._run_queue.get(False)
                except Empty:
                    pass
                else:
                    job.start(db_filename=self.db_filename,
                              predictions_root=self.predictions_root)
                    running_jobs[id(job)] = job

            time.sleep(3)

    def write_executable(self, pipeline, filename=None):
        if not filename:
            filename = os.path.join(self.executables_root, str(pipeline.id))
        with open(filename, 'w') as fp:
            fp.write('#!/bin/sh\n\n'
                     'echo "Running pipeline {pipeline_id}..." >&2\n'
                     '{python} -c '
                     '"from d3m_ta2_nyu.main import main_test; '
                     'main_test()" {pipeline_id} "$@"\n'.format(
                         pipeline_id=str(pipeline.id),
                         python=sys.executable))
        st = os.stat(filename)
        os.chmod(filename, st.st_mode | stat.S_IEXEC)
        logger.info("Wrote executable %s", filename)

    def _classification_template(self, datamart_system, imputer, classifier, dataset, pipeline_template,
                                 targets, features, search_result_nyu, search_result_isi):
        db = self.DBSession()

        pipeline = database.Pipeline(
            origin="classification_template(imputer=%s, classifier=%s)" % (
                imputer, classifier),
            dataset=dataset)

        def make_module(package, version, name):
            pipeline_module = database.PipelineModule(
                pipeline=pipeline,
                package=package, version=version, name=name)
            db.add(pipeline_module)
            return pipeline_module

        def make_data_module(name):
            return make_module('data', '0.0', name)

        def make_primitive_module(name):
            if name[0] == '.':
                name = 'd3m.primitives' + name
            return make_module('d3m', '2018.7.10', name)

        def connect(from_module, to_module,
                    from_output='produce', to_input='inputs'):
            db.add(database.PipelineConnection(pipeline=pipeline,
                                               from_module=from_module,
                                               to_module=to_module,
                                               from_output_name=from_output,
                                               to_input_name=to_input))

        def set_hyperparams(module, **hyperparams):
            db.add(database.PipelineParameter(
                pipeline=pipeline, module=module,
                name='hyperparams', value=pickle.dumps(hyperparams),
            ))

        try:
            #                          data
            #                            |
            #                        Denormalize
            #                            |
            #                     DatasetToDataframe
            #                            |
            #                        ColumnParser
            #                       /     |     \
            #                     /       |       \
            #                   /         |         \
            # Extract (attribute)  Extract (target)  |
            #         |                  |        Extract (target, index)
            #     [imputer]          CastToType      |
            #         |                  |           |
            #    One-hot encoder         |           |
            #         |                  |           |
            #     CastToType            /           /
            #            \            /           /
            #             [classifier]          /
            #                       |         /
            #                   ConstructPredictions
            # TODO: Use pipeline input for this
            input_data = make_data_module('dataset')
            db.add(database.PipelineParameter(
                pipeline=pipeline, module=input_data,
                name='targets', value=pickle.dumps(targets),
            ))
            db.add(database.PipelineParameter(
                pipeline=pipeline, module=input_data,
                name='features', value=pickle.dumps(features),
            ))
            prev_step = None
            if pipeline_template:
                prev_steps = {}
                count_template_steps = 0
                for pipeline_step in pipeline_template['steps']:
                    if pipeline_step['type'] == 'PRIMITIVE':
                        step = make_primitive_module(pipeline_step['primitive']['python_path'])
                        prev_steps['steps.%d.produce' % (count_template_steps)] = step
                        count_template_steps += 1
                        if 'hyperparams' in pipeline_step:
                            hyperparams = {}
                            for hyper, desc in pipeline_step['hyperparams'].items():
                                hyperparams[hyper] = desc['data']
                            set_hyperparams(step, **hyperparams)
                    else:
                        # TODO In the future we should be able to handle subpipelines
                        break
                    if prev_step:
                        for argument, desc in pipeline_step['arguments'].items():
                            connect(prev_steps[desc['data']], step, to_input=argument)
                    else:
                        connect(input_data, step, from_output='dataset')
                    prev_step = step
            if (datamart_system == 'NYU' and search_result_nyu) or (datamart_system == 'ISI' and search_result_isi):
                step_aug = make_primitive_module(
                    'd3m.primitives.data_augmentation.datamart_augmentation.Common')
                if prev_step:
                    connect(prev_step, step_aug)
                else:
                    connect(input_data, step_aug, from_output='dataset')
                set_hyperparams(
                    step_aug,
                    search_result=search_result_nyu if datamart_system == 'NYU' else search_result_isi,
                    system_identifier=datamart_system
                )

                step0 = make_primitive_module(
                    'd3m.primitives.data_transformation.denormalize.Common')
                connect(step_aug, step0)

            else:
                step0 = make_primitive_module(
                    'd3m.primitives.data_transformation.denormalize.Common')
                if prev_step:
                    connect(prev_step, step0)
                else:
                    connect(input_data, step0, from_output='dataset')

            step1 = make_primitive_module(
                'd3m.primitives.data_transformation'
                '.dataset_to_dataframe.Common')
            connect(step0, step1)

            step2 = make_primitive_module(
                'd3m.primitives.data_transformation'
                '.column_parser.DataFrameCommon')
            connect(step1, step2)

            step3 = make_primitive_module(
                'd3m.primitives.data_transformation'
                '.extract_columns_by_semantic_types.DataFrameCommon')
            set_hyperparams(
                step3,
                semantic_types=[
                    'https://metadata.datadrivendiscovery.org/types/Attribute',
                ],
            )
            connect(step2, step3)

            step4 = make_primitive_module(imputer)
            set_hyperparams(
                step4,
                strategy='most_frequent'
            )

            connect(step3, step4)

            step5 = make_primitive_module(
                'd3m.primitives.data_transformation.one_hot_encoder.SKlearn')
            set_hyperparams(
                step5,
                handle_unknown='ignore'
            )
            connect(step4, step5)
            step6 = make_primitive_module(
                'd3m.primitives.data_transformation'
                '.cast_to_type.Common')

            set_hyperparams(
                step6,
                type_to_cast='float',
            )

            connect(step5, step6)

            step7 = make_primitive_module(
                'd3m.primitives.data_transformation'
                '.extract_columns_by_semantic_types.DataFrameCommon')
            set_hyperparams(
                step7,
                semantic_types=[
                    'https://metadata.datadrivendiscovery.org/types/Target',
                ],
            )
            connect(step2, step7)

            step8 = make_primitive_module(
                'd3m.primitives.data_transformation'
                '.cast_to_type.Common')
            connect(step7, step8)

            step9 = make_primitive_module(classifier)
            connect(step6, step9)
            connect(step8, step9, to_input='outputs')

            step10 = make_primitive_module(
                'd3m.primitives.data_transformation'
                '.extract_columns_by_semantic_types.DataFrameCommon')
            set_hyperparams(
                step10,
                semantic_types=[
                    'https://metadata.datadrivendiscovery.org/types/Target',
                    ('https://metadata.datadrivendiscovery.org/types' +
                     '/PrimaryKey'),
                ],
            )
            connect(step2, step10)

            step11 = make_primitive_module(
                'd3m.primitives.data_transformation'
                '.construct_predictions.DataFrameCommon')
            connect(step9, step11)
            connect(step10, step11, to_input='reference')

            db.add(pipeline)
            db.commit()
            return pipeline.id
        finally:
            db.close()




    TEMPLATES = {
        'CLASSIFICATION': list(itertools.product(
            [_classification_template],
            # DATAMART
            [
              'None',
              'NYU',
              'ISI',
            ],
            # Imputer
            ['d3m.primitives.data_cleaning.imputer.SKlearn'],
            # Classifier
            [
                'd3m.primitives.classification.random_forest.SKlearn',
                'd3m.primitives.classification.k_neighbors.SKlearn',
                'd3m.primitives.classification.bernoulli_naive_bayes.SKlearn',
                'd3m.primitives.classification.decision_tree.SKlearn',
                'd3m.primitives.classification.gaussian_naive_bayes.SKlearn',
                'd3m.primitives.classification.gradient_boosting.SKlearn',
                'd3m.primitives.classification.linear_svc.SKlearn',
                'd3m.primitives.classification.logistic_regression.SKlearn',
                'd3m.primitives.classification.multinomial_naive_bayes.SKlearn',
                'd3m.primitives.classification.passive_aggressive.SKlearn',
                'd3m.primitives.classification.random_forest.DataFrameCommon',
                'd3m.primitives.classification.sgd.SKlearn',
            ],
        )),
        'DEBUG_CLASSIFICATION': list(itertools.product(
            [_classification_template],
            # DATAMART
            [
                'None',
                'NYU',
                'ISI',
            ],
            # Imputer
            ['d3m.primitives.data_cleaning.imputer.SKlearn'],
            # Classifier
            [
                'd3m.primitives.classification.random_forest.SKlearn',
<<<<<<< HEAD
            #    'd3m.primitives.classification.k_neighbors.SKlearn',
=======
                'd3m.primitives.classification.k_neighbors.SKlearn',

>>>>>>> 0f0233eb
            ],
        )),
        'REGRESSION': list(itertools.product(
            [_classification_template],
            # DATAMART
            [
                'None',
                'NYU',
                'ISI',
            ],
            # Imputer
            ['d3m.primitives.data_cleaning.imputer.SKlearn'],
            # Classifier
            [
                'd3m.primitives.regression.random_forest.SKlearn',
                'd3m.primitives.regression.sgd.SKlearn',
                'd3m.primitives.regression.decision_tree.SKlearn',
                'd3m.primitives.regression.gaussian_process.SKlearn',
                'd3m.primitives.regression.gradient_boosting.SKlearn',
                'd3m.primitives.regression.lasso.SKlearn',
                'd3m.primitives.regression.passive_aggressive.SKlearn',
            ],
        )),
        'DEBUG_REGRESSION': list(itertools.product(
            [_classification_template],
            # DATAMART
            [
                'None',
                'NYU',
                'ISI',
            ],
            # Imputer
            ['d3m.primitives.data_cleaning.imputer.SKlearn'],
            # Classifier
            [
                'd3m.primitives.regression.random_forest.SKlearn',
            #    'd3m.primitives.regression.sgd.SKlearn',
            ],
        )),
    }<|MERGE_RESOLUTION|>--- conflicted
+++ resolved
@@ -23,14 +23,8 @@
 import time
 from uuid import uuid4, UUID
 from d3m_ta2_nyu import __version__
-<<<<<<< HEAD
-from d3m_ta2_nyu.common import SCORES_FROM_SCHEMA, SCORES_RANKING_ORDER, \
-    TASKS_FROM_SCHEMA, normalize_score
-
-=======
 from d3m_ta2_nyu.common import SCORES_RANKING_ORDER, \
     TASKS_FROM_SCHEMA, normalize_score, format_metrics
->>>>>>> 0f0233eb
 from d3m_ta2_nyu.multiprocessing import Receiver, run_process
 from d3m_ta2_nyu import grpc_server
 import d3m_ta2_nyu.proto.core_pb2_grpc as pb_core_grpc
@@ -45,25 +39,20 @@
 
 
 MAX_RUNNING_PROCESSES = 1
-<<<<<<< HEAD
-TUNE_PIPELINES_COUNT = 0
 
 
 DATAMART_URL = {
     'NYU': os.environ['NYU_DATAMART_URL'] if 'NYU_DATAMART_URL' in os.environ
                                           else 'https://datamart.d3m.vida-nyu.org' ,
-    'ISI': os.environ['ISI_DATAMART_URL'] if 'NYU_DATAMART_URL' in os.environ
+    'ISI': os.environ['ISI_DATAMART_URL'] if 'ISI_DATAMART_URL' in os.environ
                                           else 'http://dsbox02.isi.edu:9000/'
 }
 
+TUNE_PIPELINES_COUNT = 0
+
 if 'TA2_DEBUG_BE_FAST' in os.environ:
     TUNE_PIPELINES_COUNT = 0
-=======
-TUNE_PIPELINES_COUNT = 3
-
-if 'TA2_DEBUG_BE_FAST' in os.environ:
-    TUNE_PIPELINES_COUNT = 1
->>>>>>> 0f0233eb
+
 
 
 logger = logging.getLogger(__name__)
@@ -898,7 +887,7 @@
             session.working = True
 
         db = self.DBSession()
-<<<<<<< HEAD
+
         if dataset:
             dataset_uri = dataset
         else:
@@ -980,14 +969,7 @@
                 session.working = False
         finally:
             db.close()
-=======
-        pipeline_database = database.Pipeline(origin='Fixed pipeline template', dataset='NA')
-        # TODO: Convert D3M pipeline to our database pipeline format
-        db.add(pipeline_database)
-        db.commit()
-        pipeline_id = pipeline_database.id
-        db.close()
->>>>>>> 0f0233eb
+
 
 
     # Runs in a worker thread from executor
@@ -1016,48 +998,49 @@
         search_results_nyu = []
         search_result_isi = None
         search_results_isi = []
-
-        dc = Dataset.load(dataset)
-
-        keywords = []
-        for aug in session.problem['dataAugmentation']:
-            keywords += aug['keywords']
-
-        # Search with NYU's Datamart
-        try:
-            dm = datamart_nyu.RESTDatamart(DATAMART_URL['NYU'])
-            cursor = dm.search_with_data(query=datamart.DatamartQuery(
-                keywords=keywords,
-                variables=[],
-            ), supplied_data=dc)
-            next_page = cursor.get_next_page()
-        except Exception:
-            logger.exception("Error when searching for data to augment")
-            next_page = None
-
-        if next_page:
-            if len(next_page) > 5:
-                next_page = next_page[:5]
-            search_results_nyu = [result.serialize() for result in next_page]
-            search_result_nyu = search_results_nyu[0]
-
-
-
-
-        # Search with ISI's Datamart
-        try:
-            dm = Datamart(connection_url=DATAMART_URL['ISI'])
-            cursor = dm.search_with_data(query=None, supplied_data=dc)
-            next_page = cursor.get_next_page()
-        except Exception:
-            logger.exception("Error when searching for data to augment")
-            next_page = None
-
-        if next_page:
-            if len(next_page) > 5:
-                next_page = next_page[:5]
-            search_results_isi = [result.serialize() for result in next_page]
-            search_result_isi = search_results_isi[0]
+        
+        if 'dataAugmentation' in session.problem:
+            dc = Dataset.load(dataset)
+
+            keywords = []
+            for aug in session.problem['dataAugmentation']:
+                keywords += aug['keywords']
+
+            # Search with NYU's Datamart
+            try:
+                dm = datamart_nyu.RESTDatamart(DATAMART_URL['NYU'])
+                cursor = dm.search_with_data(query=datamart.DatamartQuery(
+                    keywords=keywords,
+                    variables=[],
+                ), supplied_data=dc)
+                next_page = cursor.get_next_page()
+            except Exception:
+                logger.exception("Error when searching for data to augment")
+                next_page = None
+
+            if next_page:
+                if len(next_page) > 5:
+                    next_page = next_page[:5]
+                search_results_nyu = [result.serialize() for result in next_page]
+                search_result_nyu = search_results_nyu[0]
+
+
+
+
+            # Search with ISI's Datamart
+            try:
+                dm = Datamart(connection_url=DATAMART_URL['ISI'])
+                cursor = dm.search_with_data(query=None, supplied_data=dc)
+                next_page = cursor.get_next_page()
+            except Exception:
+                logger.exception("Error when searching for data to augment")
+                next_page = None
+
+            if next_page:
+                if len(next_page) > 5:
+                    next_page = next_page[:5]
+                search_results_isi = [result.serialize() for result in next_page]
+                search_result_isi = search_results_isi[0]
 
 
 
@@ -1532,12 +1515,8 @@
             # Classifier
             [
                 'd3m.primitives.classification.random_forest.SKlearn',
-<<<<<<< HEAD
-            #    'd3m.primitives.classification.k_neighbors.SKlearn',
-=======
                 'd3m.primitives.classification.k_neighbors.SKlearn',
 
->>>>>>> 0f0233eb
             ],
         )),
         'REGRESSION': list(itertools.product(
