--- conflicted
+++ resolved
@@ -12,17 +12,11 @@
 SCORES_TO_SKLEARN = dict(
     ACCURACY=sklearn.metrics.accuracy_score,
     PRECISION=lambda y_true, y_pred:
-<<<<<<< HEAD
-        sklearn.metrics.precision_score(y_true, y_pred, average='micro'),
-    RECALL=lambda y_true, y_pred:
-        sklearn.metrics.recall_score(y_true, y_pred, average='micro'),
-=======
               sklearn.metrics.precision_score(y_true, y_pred, average='micro'),
     OBJECT_DETECTION_AVERAGE_PRECISION=lambda y_true, y_pred:
               sklearn.metrics.average_precision_score(y_true, y_pred, average='micro'),
     RECALL=lambda y_true, y_pred:
               sklearn.metrics.recall_score(y_true, y_pred, average='micro'),
->>>>>>> a6c8cb4c
     F1=lambda y_true, y_pred:
         sklearn.metrics.f1_score(y_true, y_pred,
                                  average='binary', pos_label=1),
@@ -47,8 +41,6 @@
 
 SCORES_FROM_SCHEMA = {
     'accuracy': 'ACCURACY',
-    'precision': 'PRECISION',
-    'recall': 'RECALL',
     'f1': 'F1',
     'precision': 'PRECISION',
     'recall': 'RECALL',
@@ -72,8 +64,6 @@
 # 1 if lower values of that metric indicate a better classifier, -1 otherwise
 SCORES_RANKING_ORDER = dict(
     ACCURACY=-1,
-    PRECISION=-1,
-    RECALL=-1,
     F1=-1,
     PRECISION=-1,
     OBJECT_DETECTION_AVERAGE_PRECISION=-1,
