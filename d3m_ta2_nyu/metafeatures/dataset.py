import logging
import pandas as pd
import json
import os
import sys
import pickle
import frozendict
from d3m.container.pandas import DataFrame
from d3m.primitives.byudml.metafeature_extraction import MetafeatureExtractor
from d3m_ta2_nyu.workflow.execute import execute_train
from d3m_ta2_nyu.workflow import database
from d3m.container import Dataset
from d3m.metadata import base as metadata_base
from pprint import pprint
logger = logging.getLogger(__name__)


class ComputeMetafeatures():

    def __init__(self, dataset, targets=None, features=None, DBSession=None):
<<<<<<< HEAD
        self.dataset = Dataset.load(dataset)
        self.dataset_uri = dataset
        self.db = DBSession()
        self.targets = targets
        self.features = features

    def _add_target_columns_metadata(self):
        print('TARGETS ',self.targets)
        print('DATASET ', self.dataset.metadata)
        for target in self.targets:
            resource_id = target[0]
            target_name = target[1]
            for column_index in range(self.dataset.metadata.query((resource_id, metadata_base.ALL_ELEMENTS))['dimension']['length']):
                if self.dataset.metadata.query((resource_id, metadata_base.ALL_ELEMENTS, column_index)).get('name',
                                                                                                None) == target_name:
                    semantic_types = list(self.dataset.metadata.query(
                        (resource_id, metadata_base.ALL_ELEMENTS, column_index)).get('semantic_types', []))

                    if 'https://metadata.datadrivendiscovery.org/types/Target' not in semantic_types:
                        semantic_types.append('https://metadata.datadrivendiscovery.org/types/Target')
                        self.dataset.metadata = self.dataset.metadata.update(
                            (resource_id, metadata_base.ALL_ELEMENTS, column_index),
                            {'semantic_types': semantic_types})

                    if 'https://metadata.datadrivendiscovery.org/types/TrueTarget' not in semantic_types:
                        semantic_types.append('https://metadata.datadrivendiscovery.org/types/TrueTarget')
                        self.dataset.metadata = self.dataset.metadata.update(
                            (resource_id, metadata_base.ALL_ELEMENTS, column_index),
                            {'semantic_types': semantic_types})

    def _create_metafeatures_pipeline(self, origin):
=======
        self.dataset = dataset
        self.DBSession = DBSession
        self.targets = targets
        self.features = features

    def _create_metafeatures_pipeline(self, db, origin):
>>>>>>> 87aac2d6

        pipeline = database.Pipeline(
            origin=origin,
            dataset=self.dataset_uri)

        def make_module(package, version, name):
            pipeline_module = database.PipelineModule(
                pipeline=pipeline,
                package=package, version=version, name=name)
            db.add(pipeline_module)
            return pipeline_module

        def make_data_module(name):
            return make_module('data', '0.0', name)

        def make_primitive_module(name):
            if name[0] == '.':
                name = 'd3m.primitives' + name
            return make_module('d3m', '2018.4.18', name)

        def connect(from_module, to_module,
                    from_output='produce', to_input='inputs'):
            db.add(database.PipelineConnection(pipeline=pipeline,
                                               from_module=from_module,
                                               to_module=to_module,
                                               from_output_name=from_output,
                                               to_input_name=to_input))

        input_data = make_data_module('dataset')
        db.add(database.PipelineParameter(
            pipeline=pipeline, module=input_data,
            name='targets', value=pickle.dumps(self.targets),
        ))
        db.add(database.PipelineParameter(
            pipeline=pipeline, module=input_data,
            name='features', value=pickle.dumps(self.features),
        ))

        step0 = make_primitive_module('.datasets.Denormalize')
        connect(input_data, step0, from_output='dataset')

        step1 = make_primitive_module('.datasets.DatasetToDataFrame')
        connect(step0, step1)

        step2 = make_primitive_module('.data.ColumnParser')
        connect(step1, step2)

        step3 = make_primitive_module('d3m.primitives.byudml.metafeature_extraction.MetafeatureExtractor')
        connect(step2, step3)

        db.add(pipeline)
        db.flush()
        print('PIPELINE ID: ', pipeline.id)
        return pipeline.id

    def compute_metafeatures(self, origin):
<<<<<<< HEAD
        # Add true and suggested targets
        self._add_target_columns_metadata()
        # Create the metafeatures computing pipeline
        pipeline_id = self._create_metafeatures_pipeline(origin)
        # Run training
        logger.info("Computing Metafeatures")
        try:

            train_run, outputs = execute_train(self.db, pipeline_id, self.dataset)
=======
        db = self.DBSession()
        pipeline_id = self._create_metafeatures_pipeline(db, origin)
        # Run training
        logger.info("Computing Metafeatures")
        try:
            dataset = Dataset.load(self.dataset)
            train_run, outputs = execute_train(db, pipeline_id, dataset)
>>>>>>> 87aac2d6
            metafeatures_values = {}
            for key, value in outputs.items():
                metafeatures_results = value['produce'].metadata.query(())['data_metafeatures']
                for metafeatures_key, metafeatures_value in metafeatures_results.items():
                    if isinstance(metafeatures_value, frozendict.FrozenOrderedDict):
                        for k, v in metafeatures_value.items():
                            if 'primitive' not in k:
                                metafeatures_values[metafeatures_key+'_'+ k] = v
                    else:
                        metafeatures_values[metafeatures_key] = metafeatures_value

                print('OUTPUTS VALUE ')
                pprint(metafeatures_values)
            return list(metafeatures_values.values())
        except Exception:
            logger.exception("Error running Metafeatures")
            sys.exit(1)
        finally:
            db.rollback()
            db.close()

    # def compute_metafeatures_OLD(self, dataset_path, table_file):
    #     f = open(dataset_path)
    #     dataset_info = json.load(f)
    #     target_col = 'Class'
    #     for res in dataset_info['dataResources']:
    #         for col in res['columns']:
    #             if 'suggestedTarget' in col['role']:
    #                 target_col = col['colName']
    #                 break
    #     print(target_col)
    #     df = DataFrame(pd.read_csv(table_file))
    #     df = df.rename(columns={target_col: "target"})
    #     df.drop("d3mIndex", axis=1, inplace=True)
    #     metafeatures = MetafeatureExtractor(hyperparams=None).produce(inputs=df).value
    #     return metafeatures.values[0]<|MERGE_RESOLUTION|>--- conflicted
+++ resolved
@@ -18,7 +18,6 @@
 class ComputeMetafeatures():
 
     def __init__(self, dataset, targets=None, features=None, DBSession=None):
-<<<<<<< HEAD
         self.dataset = Dataset.load(dataset)
         self.dataset_uri = dataset
         self.db = DBSession()
@@ -50,14 +49,6 @@
                             {'semantic_types': semantic_types})
 
     def _create_metafeatures_pipeline(self, origin):
-=======
-        self.dataset = dataset
-        self.DBSession = DBSession
-        self.targets = targets
-        self.features = features
-
-    def _create_metafeatures_pipeline(self, db, origin):
->>>>>>> 87aac2d6
 
         pipeline = database.Pipeline(
             origin=origin,
@@ -114,7 +105,6 @@
         return pipeline.id
 
     def compute_metafeatures(self, origin):
-<<<<<<< HEAD
         # Add true and suggested targets
         self._add_target_columns_metadata()
         # Create the metafeatures computing pipeline
@@ -124,15 +114,6 @@
         try:
 
             train_run, outputs = execute_train(self.db, pipeline_id, self.dataset)
-=======
-        db = self.DBSession()
-        pipeline_id = self._create_metafeatures_pipeline(db, origin)
-        # Run training
-        logger.info("Computing Metafeatures")
-        try:
-            dataset = Dataset.load(self.dataset)
-            train_run, outputs = execute_train(db, pipeline_id, dataset)
->>>>>>> 87aac2d6
             metafeatures_values = {}
             for key, value in outputs.items():
                 metafeatures_results = value['produce'].metadata.query(())['data_metafeatures']
