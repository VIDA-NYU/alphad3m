import json
import os
import sys
import operator
import pickle

# Use a headless matplotlib backend
os.environ['MPLBACKEND'] = 'Agg'

from d3m_ta2_nyu.workflow import database
from d3m.container import Dataset

from .Coach import Coach
from .pipeline.PipelineGame import PipelineGame
from .pipeline.pytorch.NNet import NNetWrapper
from d3m_ta2_nyu.metafeatures.dataset import ComputeMetafeatures

ARGS = {
    'numIters': 3,
    'numEps': 100,
    'tempThreshold': 15,
    'updateThreshold': 0.6,
    'maxlenOfQueue': 200000,
    'numMCTSSims': 25,
    'arenaCompare': 40,
    'cpuct': 1,

    'checkpoint': './temp/',
    'load_model': False,
    'load_folder_file': ('./temp/', 'best.pth.tar'),
    'metafeatures_path': '/d3m/data//metafeatures'
}


#def make_pipeline_from_strings(strings, origin, dataset, DBSession):
def make_pipeline_from_strings(primitives, origin, dataset, targets, features, DBSession):
    db = DBSession()


    pipeline = database.Pipeline(
        origin=origin,
        dataset=dataset)

    def make_module(package, version, name):
        pipeline_module = database.PipelineModule(
            pipeline=pipeline,
            package=package, version=version, name=name)
        db.add(pipeline_module)
        return pipeline_module

    def make_data_module(name):
        return make_module('data', '0.0', name)

    def make_primitive_module(name):
        if name[0] == '.':
            name = 'd3m.primitives' + name
        return make_module('d3m', '2018.4.18', name)

    def connect(from_module, to_module,
                from_output='produce', to_input='inputs'):
        db.add(database.PipelineConnection(pipeline=pipeline,
                                           from_module=from_module,
                                           to_module=to_module,
                                           from_output_name=from_output,
                                           to_input_name=to_input))

    try:
        #                data
        #                  |
        #              Denormalize
        #                  |
        #           DatasetToDataframe
        #                  |
        #             ColumnParser
        #                /     \
        # ExtractAttributes  ExtractTargets
        #         |               |
        #     CastToType      CastToType
        #         |               |
        #     [imputer]           |
        #            \            /
        #             [classifier]
        # TODO: Use pipeline input for this
        # TODO: Have execution set metadata from problem, don't hardcode
        input_data = make_data_module('dataset')
        db.add(database.PipelineParameter(
            pipeline=pipeline, module=input_data,
            name='targets', value=pickle.dumps(targets),
        ))
        db.add(database.PipelineParameter(
            pipeline=pipeline, module=input_data,
            name='features', value=pickle.dumps(features),
        ))

        step0 = make_primitive_module('.datasets.Denormalize')
        connect(input_data, step0, from_output='dataset')

        step1 = make_primitive_module('.datasets.DatasetToDataFrame')
        connect(step0, step1)

        step2 = make_primitive_module('.data.ExtractAttributes')
        connect(step1, step2)

        step3 = make_primitive_module('.data.ColumnParser')
        connect(step2, step3)

        step4 = make_primitive_module('.data.CastToType')
        connect(step3, step4)

        step = prev_step = step4
        preprocessors = []
        if len(primitives) > 1:
            preprocessors = primitives[0:len(primitives)-2]
        classifier = primitives[len(primitives)-1]
        for preprocessor in preprocessors:
            step = make_primitive_module(preprocessor)
            connect(prev_step, step)
            prev_step = step

        step6 = make_primitive_module('.data.ExtractTargets')
        connect(step1, step6)

        step7 = make_primitive_module('.data.CastToType')
        connect(step6, step7)

        #classifier = 'd3m.primitives.sklearn_wrap.SKRandomForestClassifier'
        print('CLASSIFIER ', classifier)
        step8 = make_primitive_module(classifier)
        connect(step, step8)
        connect(step7, step8, to_input='outputs')

        db.add(pipeline)
        db.commit()
        print('PIPELINE ID: ', pipeline.id)
        return pipeline.id
    finally:
        db.close()


@database.with_sessionmaker
def generate(task, dataset, metrics, problem, msg_queue, DBSession):
    args = dict(ARGS)
    dataset_name = args['dataset'] = dataset.split('/')[-1].replace('_dataset', '')
    args['dataset_path'] = dataset
    args['problem_path'] = problem
    args['metric'] = problem

    def eval_pipeline(strings, origin):
        # Create the pipeline in the database
        #pipeline_id = make_pipeline_from_strings(strings, dataset, DBSession)
        pipeline_id = make_pipeline_from_strings(strings, origin, 'file://' + dataset_name + '/datasetDoc.json',
                                                 session.targets, session.features, DBSession)

        # Evaluate the pipeline
        msg_queue.send(('eval', pipeline_id))
        return msg_queue.recv()

<<<<<<< HEAD
=======
    args = dict(ARGS)
    args['dataset'] = dataset.split('/')[-1].replace('_dataset','')
    assert dataset.startswith('file://')
    args['dataset_path'] = os.path.dirname(dataset[7:])
    args['problem'] = problem
    args['metric'] = problem
>>>>>>> 0275e574
    game = PipelineGame(args, None, eval_pipeline)
    nnet = NNetWrapper(game)

    if args.get('load_model'):
        model_file = os.path.join(args.get('load_folder_file')[0],
                                  args.get('load_folder_file')[1])
        if os.path.isfile(model_file):
            nnet.load_checkpoint(args.get('load_folder_file')[0],
                                 args.get('load_folder_file')[1])

    c = Coach(game, nnet, args)
    c.learn()


def main(dataset, output_path):
    import time
    start = time.time()
    import tempfile
    from d3m_ta2_nyu.main import setup_logging
    from d3m_ta2_nyu.ta2 import D3mTa2

    p_enum = {
                 'dsbox.datapreprocessing.cleaner.Encoder': 1,
                 'dsbox.datapreprocessing.cleaner.KNNImputation': 2,
                 'sklearn.linear_model.SGDClassifier':17,
            	 'sklearn.linear_model.SGDRegressor': 35     
             }
    pipelines_list = []
    pipelines = {}
    if os.path.isfile('pipelines.txt'):
        with open('pipelines.txt') as f:
            pipelines_list = [line.strip() for line in f.readlines()]
            for pipeline in pipelines_list:
                fields = pipeline.split(' ')
                pipelines[fields[0]] = fields[1].split(',')
    datasets_path = '/d3m/data'
    dataset_names = pipelines.keys()
    args = dict(ARGS)

    print(dataset)

    if 'LL0' in dataset:
       dataset_path = os.path.join(datasets_path, 'LL0', dataset)
    else:
       dataset_path = os.path.join(datasets_path, 'LL1', dataset)

    dataset_name = os.path.join(dataset_path, dataset+'_dataset')
    problem_name = os.path.join(dataset_path, dataset+'_problem')

    storage = tempfile.mkdtemp(prefix='d3m_pipeline_eval_')
    ta2 = D3mTa2(storage_root=storage,
             logs_root=os.path.join(storage, 'logs'),
             executables_root=os.path.join(storage, 'executables'))
    setup_logging()
    session_id = ta2.new_session(problem_name)
    session = ta2.sessions[session_id]
    compute_metafeatures = ComputeMetafeatures('file://'+dataset_name+'/datasetDoc.json', session.targets, session.features, ta2.DBSession)

    def eval_pipeline(strings, origin):
        print('CALLING EVAL PIPELINE')
        # Create the pipeline in the database
        pipeline_id = make_pipeline_from_strings(strings, origin, 'file://'+dataset_name+'/datasetDoc.json',
                                                 session.targets, session.features, ta2.DBSession)
        # Evaluate the pipeline
        return ta2.run_pipeline(session_id, pipeline_id)
    pipeline = None
    if pipelines:
        pipeline = [p_enum[primitive] for primitive in pipelines[dataset]]
    print(pipeline)
    args['dataset'] = dataset
    args['dataset_path'] = dataset_name
    with open(os.path.join(problem_name, 'problemDoc.json')) as fp:
        args['problem'] = json.load(fp)
    args['metric'] = problem_name
    game = PipelineGame(args, pipeline, eval_pipeline, compute_metafeatures)
    nnet = NNetWrapper(game)

    if args.get('load_model'):
       model_file = os.path.join(args.get('load_folder_file')[0],
                              args.get('load_folder_file')[1])
       if os.path.isfile(model_file):
            nnet.load_checkpoint(args.get('load_folder_file')[0],
                             args.get('load_folder_file')[1])

    c = Coach(game, nnet, args)
    c.learn()
    eval_dict = game.evaluations
    for key, value in eval_dict.items():
        if value == float('inf') and not 'error' in game.metric.lower():
           eval_dict[key] = 0
    evaluations = sorted(eval_dict.items(), key=operator.itemgetter(1))
    if not 'error' in game.metric.lower():
        evaluations.reverse()
    end = time.time()
    out_p = open(os.path.join(output_path, dataset+'_best_pipelines.txt'), 'w')
    out_p.write(dataset+' '+evaluations[0][0] + ' ' + str(evaluations[0][1])+ ' ' + str(game.steps) + ' ' + str((end-start)/60.0) + '\n')

if __name__ == '__main__':
    output_path = '.'
    if len(sys.argv) > 2:
       output_path = sys.argv[2]
    main(sys.argv[1], output_path)<|MERGE_RESOLUTION|>--- conflicted
+++ resolved
@@ -32,8 +32,7 @@
 }
 
 
-#def make_pipeline_from_strings(strings, origin, dataset, DBSession):
-def make_pipeline_from_strings(primitives, origin, dataset, targets, features, DBSession):
+def make_pipeline_from_strings(primitives, origin, dataset, targets=None, features=None, DBSession=None):
     db = DBSession()
 
 
@@ -139,31 +138,21 @@
 
 @database.with_sessionmaker
 def generate(task, dataset, metrics, problem, msg_queue, DBSession):
-    args = dict(ARGS)
-    dataset_name = args['dataset'] = dataset.split('/')[-1].replace('_dataset', '')
-    args['dataset_path'] = dataset
-    args['problem_path'] = problem
-    args['metric'] = problem
-
     def eval_pipeline(strings, origin):
         # Create the pipeline in the database
-        #pipeline_id = make_pipeline_from_strings(strings, dataset, DBSession)
-        pipeline_id = make_pipeline_from_strings(strings, origin, 'file://' + dataset_name + '/datasetDoc.json',
-                                                 session.targets, session.features, DBSession)
+        pipeline_id = make_pipeline_from_strings(strings, origin, dataset, DBSession=DBSession)
 
         # Evaluate the pipeline
         msg_queue.send(('eval', pipeline_id))
         return msg_queue.recv()
 
-<<<<<<< HEAD
-=======
     args = dict(ARGS)
     args['dataset'] = dataset.split('/')[-1].replace('_dataset','')
     assert dataset.startswith('file://')
     args['dataset_path'] = os.path.dirname(dataset[7:])
     args['problem'] = problem
     args['metric'] = problem
->>>>>>> 0275e574
+
     game = PipelineGame(args, None, eval_pipeline)
     nnet = NNetWrapper(game)
 
