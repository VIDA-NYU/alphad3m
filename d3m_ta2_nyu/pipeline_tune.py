import logging
import os
import sys
import shutil
import pickle
from os.path import join
from d3m import index
from sqlalchemy.orm import joinedload
from d3m.container import Dataset
from d3m_ta2_nyu.pipeline_score import evaluate, kfold_tabular_split, score
from d3m_ta2_nyu.workflow import database
from d3m_ta2_nyu.parameter_tuning.primitive_config import is_tunable
from d3m_ta2_nyu.parameter_tuning.bayesian import HyperparameterTuning, get_new_hyperparameters
from d3m.metadata.problem import TaskKeyword

logger = logging.getLogger(__name__)

PRIMITIVES = index.search()


@database.with_db
def tune(pipeline_id, metrics, problem, dataset_uri, sample_dataset_uri, do_rank, timeout, targets, msg_queue, db):
    timeout = timeout * 0.9  # FIXME: Save 10% of timeout to score the best config
    # Load pipeline from database
    pipeline = (
        db.query(database.Pipeline)
        .filter(database.Pipeline.id == pipeline_id)
        .options(joinedload(database.Pipeline.modules),
                 joinedload(database.Pipeline.connections))
    ).one()

    logger.info('About to tune pipeline, id=%s, dataset=%r, timeout=%d secs', pipeline_id, dataset_uri, timeout)
    tunable_primitives = {}

    for primitive in pipeline.modules:
        if is_tunable(primitive.name):
            tunable_primitives[primitive.id] = primitive.name

    if len(tunable_primitives) == 0:
        logger.info('No primitives to be tuned for pipeline %s', pipeline_id)
        sys.exit(1)

    logger.info('Tuning primitives: %s', ', '.join(tunable_primitives.values()))

    if sample_dataset_uri:
        dataset = Dataset.load(sample_dataset_uri)
    else:
        dataset = Dataset.load(dataset_uri)

    task_keywords = problem['problem']['task_keywords']
    scoring_config = {'shuffle': 'true',
                      'stratified': 'true' if TaskKeyword.CLASSIFICATION in task_keywords else 'false',
                      'method': 'K_FOLD',
                      'number_of_folds': '2'}

    def evaluate_tune(hyperparameter_configuration):
        new_hyperparams = []
        for primitive_id, primitive_name in tunable_primitives.items():
            hy = get_new_hyperparameters(primitive_name, hyperparameter_configuration)
            db_hyperparams = database.PipelineParameter(
                pipeline=pipeline,
                module_id=primitive_id,
                name='hyperparams',
                value=pickle.dumps(hy),
            )
            new_hyperparams.append(db_hyperparams)

        pipeline.parameters += new_hyperparams
        scores = evaluate(pipeline, kfold_tabular_split, dataset, metrics, problem, scoring_config)
        first_metric = metrics[0]['metric'].name
        score_values = []
        for fold_scores in scores.values():
            for metric, score_value in fold_scores.items():
                if metric == first_metric:
                    score_values.append(score_value)

        avg_score = sum(score_values) / len(score_values)
        cost = 1.0 - metrics[0]['metric'].normalize(avg_score)
        logger.info('Tuning results:\n%s, cost=%s', scores, cost)

        return cost

    # Run tuning, gets best configuration
    tuning = HyperparameterTuning(tunable_primitives.values())
<<<<<<< HEAD
    best_configuration = tuning.tune(evaluate_tune, wallclock=timeout,output_dir=os.path.join('/tmp', str(pipeline_id)))
=======
    best_configuration = tuning.tune(evaluate_tune, wallclock=timeout, output_dir=join('/tmp', str(pipeline_id)))
>>>>>>> 7bd219cf

    # Duplicate pipeline in database
    new_pipeline = database.duplicate_pipeline(db, pipeline, 'HyperparameterTuning from pipeline %s' % pipeline_id)

    for primitive in new_pipeline.modules:
        if is_tunable(primitive.name):
            best_hyperparameters = get_new_hyperparameters(primitive.name, best_configuration)
            query = db.query(database.PipelineParameter).filter(database.PipelineParameter.module_id == primitive.id)\
                .filter(database.PipelineParameter.pipeline_id == new_pipeline.id)\
                .filter(database.PipelineParameter.name == 'hyperparams')
            if query.first():
                query.update({database.PipelineParameter.value: pickle.dumps(best_hyperparameters)})
            else:
                db.add(database.PipelineParameter(
                    pipeline=new_pipeline,
                    module_id=primitive.id,
                    name='hyperparams',
                    value=pickle.dumps(best_hyperparameters),
                ))
    db.commit()

    logger.info('Tuning done, generated new pipeline %s', new_pipeline.id)

    # for f in os.listdir('/tmp'):
    #     if 'run_1' in f:
    #         shutil.rmtree(os.path.join('/tmp', f))
    shutil.rmtree(os.path.join('/tmp', str(pipeline_id)))
    score(new_pipeline.id, dataset_uri, sample_dataset_uri, metrics, problem, scoring_config, do_rank, None,
          db_filename=join(os.environ.get('D3MOUTPUTDIR'), 'temp', 'db.sqlite3'))
    # TODO: Change this static string path

    msg_queue.send(('tuned_pipeline_id', new_pipeline.id))<|MERGE_RESOLUTION|>--- conflicted
+++ resolved
@@ -82,11 +82,7 @@
 
     # Run tuning, gets best configuration
     tuning = HyperparameterTuning(tunable_primitives.values())
-<<<<<<< HEAD
-    best_configuration = tuning.tune(evaluate_tune, wallclock=timeout,output_dir=os.path.join('/tmp', str(pipeline_id)))
-=======
     best_configuration = tuning.tune(evaluate_tune, wallclock=timeout, output_dir=join('/tmp', str(pipeline_id)))
->>>>>>> 7bd219cf
 
     # Duplicate pipeline in database
     new_pipeline = database.duplicate_pipeline(db, pipeline, 'HyperparameterTuning from pipeline %s' % pipeline_id)
