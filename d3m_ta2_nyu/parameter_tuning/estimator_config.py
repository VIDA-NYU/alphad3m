import typing
import numpy as np
from ConfigSpace.hyperparameters import CategoricalHyperparameter, \
    UniformFloatHyperparameter, UniformIntegerHyperparameter, \
    NormalFloatHyperparameter, FloatHyperparameter, IntegerHyperparameter
import ConfigSpace.conditions
from smac.configspace import ConfigurationSpace
from d3m_metadata.hyperparams import Bounded, Enumeration, Uniform, UniformInt, Normal
from d3m_ta2_nyu.workflow.module_loader import get_class
import random


def svm_config(cs):
    # We define a few possible types of SVM-kernels and add them as "kernel" to our cs
    kernel = CategoricalHyperparameter("kernel", ["linear", "rbf", "poly", "sigmoid"], default_value="poly")
    cs.add_hyperparameter(kernel)

    # There are some hyperparameters shared by all kernels
    C = UniformFloatHyperparameter("C", 0.001, 1000.0, default_value=1.0)
    shrinking = CategoricalHyperparameter("shrinking", ["true", "false"], default_value="true")
    cs.add_hyperparameters([C, shrinking])

    # Others are kernel-specific, so we can add conditions to limit the searchspace
    degree = UniformIntegerHyperparameter("degree", 1, 5, default_value=3)  # Only used by kernel poly
    coef0 = UniformFloatHyperparameter("coef0", 0.0, 10.0, default_value=0.0)  # poly, sigmoid
    cs.add_hyperparameters([degree, coef0])
    use_degree = ConfigSpace.conditions.InCondition(child=degree, parent=kernel, values=["poly"])
    use_coef0 = ConfigSpace.conditions.InCondition(child=coef0, parent=kernel, values=["poly", "sigmoid"])
    cs.add_conditions([use_degree, use_coef0])

    # This also works for parameters that are a mix of categorical and values from a range of numbers
    # For example, gamma can be either "auto" or a fixed float
    gamma = CategoricalHyperparameter("gamma", ["auto", "value"], default_value="auto")  # only rbf, poly, sigmoid
    gamma_value = UniformFloatHyperparameter("gamma_value", 0.0001, 8, default_value=1)
    cs.add_hyperparameters([gamma, gamma_value])
    # We only activate gamma_value if gamma is set to "value"
    cs.add_condition(ConfigSpace.conditions.InCondition(child=gamma_value, parent=gamma, values=["value"]))
    # And again we can restrict the use of gamma in general to the choice of the kernel
    cs.add_condition(ConfigSpace.conditions.InCondition(child=gamma, parent=kernel, values=["rbf", "poly", "sigmoid"]))


def random_forest_config(cs):
    # Random Forest hyperparameters
    max_depth = UniformIntegerHyperparameter("max_depth", 1, 10, default_value=4)
    max_features = UniformFloatHyperparameter("max_features", 0.1, 0.9, default_value=0.1)
    n_estimators = UniformIntegerHyperparameter("n_estimators", 1, 100, default_value=10)
    criterion = CategoricalHyperparameter("criterion", ['gini', 'entropy'], default_value='entropy')
    cs.add_hyperparameters([max_depth, max_features, n_estimators, criterion])


def svc_config(cs):
    penalty = CategoricalHyperparameter("penalty", ['l1', 'l2'], default_value='l2')
    loss = CategoricalHyperparameter("loss", ['hinge', 'squared_hinge'], default_value='squared_hinge')
    C = UniformFloatHyperparameter("C", 0.001, 1000.0, default_value=1.0)
    tol = UniformFloatHyperparameter("tol", 1e-8, 1.0, default_value=1e-4)
    max_iter = UniformIntegerHyperparameter("max_iter", 1, 2000, default_value=1000)
    dual = UniformIntegerHyperparameter("dual", 0, 1, default_value=1)
    cs.add_hyperparameters([penalty, loss, C, tol, max_iter, dual])


def linear_svc_config(cs):
    penalty = CategoricalHyperparameter("penalty", ['l1', 'l2'], default_value='l2')
    loss = CategoricalHyperparameter("loss", ['hinge', 'squared_hinge'], default_value='squared_hinge')
    C = UniformFloatHyperparameter("C", 0.001, 1000.0, default_value=1.0)
    tol = UniformFloatHyperparameter("tol", 1e-8, 1.0, default_value=1e-4)
    max_iter = UniformIntegerHyperparameter("max_iter", 1, 2000, default_value=1000)
    dual = UniformIntegerHyperparameter("dual", 0, 1, default_value=1)
    cs.add_hyperparameters([penalty, loss, C, tol, max_iter, dual])


def kneighbors_config(cs):
    n_neighbors = UniformIntegerHyperparameter("n_neighbors", 1, 10, default_value=5)
    weights = CategoricalHyperparameter("weights", ['uniform', 'distance'], default_value='uniform')
    algorithm = CategoricalHyperparameter("algorithm", ['auto', 'ball_tree', 'kd_tree', 'brute'], default_value='auto')
    leaf_size = UniformIntegerHyperparameter("leaf_size", 10, 50, default_value=30)
    p = UniformIntegerHyperparameter("p", 1, 2, default_value=2)
    cs.add_hyperparameters([n_neighbors, weights, algorithm, leaf_size, p])


def decision_tree_config(cs):
    criterion = CategoricalHyperparameter("criterion", ['gini', 'entropy'], default_value='gini')
    splitter = CategoricalHyperparameter("splitter", ['best', 'random'], default_value='best')
    # max_depth = UniformIntegerHyperparameter("max_depth", 1, 10, default_value=None)
    min_samples_split = UniformIntegerHyperparameter("min_samples_split", 2, 10, default_value=2)
    min_samples_leaf = UniformIntegerHyperparameter("min_samples_leaf", 1, 10, default_value=1)
    max_features = CategoricalHyperparameter("max_features", ['auto', 'sqrt', 'log2', None], default_value=None)
    presort = UniformIntegerHyperparameter("presort", 0, 1, default_value=0)
    cs.add_hyperparameters([criterion, splitter, min_samples_split, min_samples_leaf, max_features, presort])


def multinomial_config(cs):
    alpha = UniformFloatHyperparameter("alpha", 0.0, 1.0, default_value=1.0)
    fit_prior = UniformIntegerHyperparameter("fit_prior", 0, 1, default_value=1)
    cs.add_hyperparameters([alpha, fit_prior])


def mlp_config(cs):
    alpha = UniformFloatHyperparameter("alpha", 0.0, 1.0, default_value=1.0)
    activation = CategoricalHyperparameter("activation", ['identity', 'logistic', 'tanh', 'relu'], default_value='relu')
    solver = CategoricalHyperparameter('solver', ['lbfgs', 'sgd', 'adam'], default_value='adam')
    learning_rate = CategoricalHyperparameter('learning_rate', ['constant', 'invscaling', 'adaptive'],
                                              default_value='constant')
    momentum = UniformFloatHyperparameter("momentum", 0.0, 1.0, default_value=0.9)
    cs.add_hyperparameters([alpha, activation, solver, learning_rate, momentum])


def logistic_regression_config(cs):
    penalty = CategoricalHyperparameter("penalty", ['l1', 'l2'], default_value='l2')
    dual = UniformIntegerHyperparameter("dual", 0, 1, default_value=1)
    tol = UniformFloatHyperparameter("tol", 1e-8, 1.0, default_value=1e-4)
    C = UniformFloatHyperparameter("C", 0.001, 1000.0, default_value=1.0)
    max_iter = UniformIntegerHyperparameter("max_iter", 1, 200, default_value=100)
    cs.add_hyperparameters([penalty, C, tol, max_iter, dual])


def linear_regression_config(cs):
    fit_intercept = UniformIntegerHyperparameter("fit_intercept", 0, 1, default_value=1)
    normalize = UniformIntegerHyperparameter("normalize", 0, 1, default_value=0)
    copy_X = UniformIntegerHyperparameter("copy_X", 0, 1, default_value=1)
    cs.add_hyperparameters([fit_intercept, normalize, copy_X])


def bayesian_ridge_config(cs):
    fit_intercept = UniformIntegerHyperparameter("fit_intercept", 0, 1, default_value=1)
    normalize = UniformIntegerHyperparameter("normalize", 0, 1, default_value=0)
    copy_X = UniformIntegerHyperparameter("copy_X", 0, 1, default_value=1)
    n_iter = UniformIntegerHyperparameter("n_iter", 100, 500, default_value=300)
    tol = UniformFloatHyperparameter("tol", 1e-8, 1.0, default_value=1e-3)
    alpha_1 = UniformFloatHyperparameter("alpha_1", 1e-8, 1.0, default_value=1e-6)
    alpha_2 = UniformFloatHyperparameter("alpha_2", 1e-8, 1.0, default_value=1e-6)
    lambda_1 = UniformFloatHyperparameter("lambda_1", 1e-8, 1.0, default_value=1e-6)
    lambda_2 = UniformFloatHyperparameter("lambda_2", 1e-8, 1.0, default_value=1e-6)
    compute_score = UniformIntegerHyperparameter("compute_score", 0, 1, default_value=0)
    cs.add_hyperparameters(
        [fit_intercept, normalize, copy_X, n_iter, tol, alpha_1, alpha_2, lambda_1, lambda_2, compute_score])


def lasso_config(cs):
    fit_intercept = UniformIntegerHyperparameter("fit_intercept", 0, 1, default_value=1)
    normalize = UniformIntegerHyperparameter("normalize", 0, 1, default_value=0)
    copy_X = UniformIntegerHyperparameter("copy_X", 0, 1, default_value=1)
    max_iter = UniformIntegerHyperparameter("max_iter", 100, 5000, default_value=1000)
    tol = UniformFloatHyperparameter("tol", 1e-8, 1.0, default_value=1e-4)
    cv = UniformIntegerHyperparameter("cv", 1, 10, default_value=3)
    positive = UniformIntegerHyperparameter("positive", 0, 1, default_value=0)
    selection = CategoricalHyperparameter("selection", ['cyclic', 'random'], default_value='cyclic')
    cs.add_hyperparameters([fit_intercept, normalize, copy_X, max_iter, tol, cv, positive, selection])


def elastic_net_config(cs):
    alpha = UniformFloatHyperparameter("alpha", 0.0, 1.0, default_value=1.0)
    l1_ratio = UniformFloatHyperparameter("l1_ratio", 0.0, 1.0, default_value=0.5)
    fit_intercept = UniformIntegerHyperparameter("fit_intercept", 0, 1, default_value=1)
    normalize = UniformIntegerHyperparameter("normalize", 0, 1, default_value=0)
    copy_X = UniformIntegerHyperparameter("copy_X", 0, 1, default_value=1)
    max_iter = UniformIntegerHyperparameter("max_iter", 100, 5000, default_value=1000)
    tol = UniformFloatHyperparameter("tol", 1e-8, 1.0, default_value=1e-4)
    positive = UniformIntegerHyperparameter("positive", 0, 1, default_value=0)
    selection = CategoricalHyperparameter("selection", ['cyclic', 'random'], default_value='cyclic')
    cs.add_hyperparameters([alpha, l1_ratio, fit_intercept, normalize, copy_X, max_iter, tol, positive, selection])


def ridge_config(cs):
    fit_intercept = UniformIntegerHyperparameter("fit_intercept", 0, 1, default_value=1)
    normalize = UniformIntegerHyperparameter("normalize", 0, 1, default_value=0)
    copy_X = UniformIntegerHyperparameter("copy_X", 0, 1, default_value=1)
    max_iter = UniformIntegerHyperparameter("max_iter", 100, 500, default_value=300)
    tol = UniformFloatHyperparameter("tol", 1e-8, 1.0, default_value=1e-3)
    alpha = UniformFloatHyperparameter("alpha", 0.1, 3.0, default_value=1.0)
    solver = CategoricalHyperparameter("solver", ['auto', 'svd', 'cholesky', 'lsqr', 'sparse_cg', 'sag', 'saga'],
                                       default_value='auto')
    cs.add_hyperparameters([fit_intercept, normalize, copy_X, max_iter, tol, alpha, solver])


def theil_sen_regressor_config(cs):
    fit_intercept = UniformIntegerHyperparameter("fit_intercept", 0, 1, default_value=1)
    copy_X = UniformIntegerHyperparameter("copy_X", 0, 1, default_value=1)
    tol = UniformFloatHyperparameter("tol", 1e-8, 1.0, default_value=1e-3)
    max_iter = UniformIntegerHyperparameter("max_iter", 100, 500, default_value=300)
    cs.add_hyperparameters([fit_intercept, copy_X, max_iter, tol])


def huber_regressor_config(cs):
    epsilon = UniformFloatHyperparameter("epsilon", 1.0, 3.0, default_value=1.35)
    alpha = UniformFloatHyperparameter("alpha", 0.00001, 1.0, default_value=0.0001)
    fit_intercept = CategoricalHyperparameter("fit_intercept", [True, False], default_value=True)
    tol = UniformFloatHyperparameter("tol", 1e-8, 1.0, default_value=1e-5)
    max_iter = UniformIntegerHyperparameter("max_iter", 50, 500, default_value=100)
    warm_start = CategoricalHyperparameter('warm_start', [True, False], default_value=False)
    cs.add_hyperparameters([epsilon, alpha, fit_intercept, warm_start, max_iter, tol])


def ard_regression(cs):
    copy_X = CategoricalHyperparameter("copy_X", [True, False], default_value=True)
    fit_intercept = CategoricalHyperparameter("fit_intercept", [True, False], default_value=True)
    normalize = CategoricalHyperparameter("normalize", [True, False], default_value=False)
    tol = UniformFloatHyperparameter("tol", 1e-8, 1.0, default_value=1e-3)
    n_iter = UniformIntegerHyperparameter("max_iter", 100, 500, default_value=300)
    cs.add_hyperparameters([normalize, fit_intercept, copy_X, n_iter, tol])


def lars_config(cs):
    fit_intercept = UniformIntegerHyperparameter("fit_intercept", 0, 1, default_value=1)
    normalize = UniformIntegerHyperparameter("normalize", 0, 1, default_value=1)
    copy_X = UniformIntegerHyperparameter("copy_X", 0, 1, default_value=1)
    positive = UniformIntegerHyperparameter("positive", 0, 1, default_value=1)
    fit_path = UniformIntegerHyperparameter("fit_path", 0, 1, default_value=1)
    n_nonzero_coefs = UniformIntegerHyperparameter('n_nonzero_coefs', 100, 1000, default_value=500)
    cs.add_hyperparameters([fit_intercept, normalize, copy_X, positive, fit_path, n_nonzero_coefs])


def lasso_lars_config(cs):
    fit_intercept = UniformIntegerHyperparameter("fit_intercept", 0, 1, default_value=1)
    normalize = UniformIntegerHyperparameter("normalize", 0, 1, default_value=1)
    copy_X = UniformIntegerHyperparameter("copy_X", 0, 1, default_value=1)
    positive = UniformIntegerHyperparameter("positive", 0, 1, default_value=1)
    fit_path = UniformIntegerHyperparameter("fit_path", 0, 1, default_value=1)
    max_iter = UniformIntegerHyperparameter("max_iter", 100, 1000, default_value=500)
    cs.add_hyperparameters([fit_intercept, normalize, copy_X, positive, fit_path, max_iter])



def gp_config(cs):
    warm_start = CategoricalHyperparameter('warm_start', [True, False], default_value=False)
    multi_class = CategoricalHyperparameter('multi_class', ['one_vs_rest', 'one_vs_one'], default_value='one_vs_rest')
    max_iter_predict = UniformIntegerHyperparameter('max_iter_predict', 50, 200, default_value=100)
    cs.add_hyperparameters([warm_start, multi_class, max_iter_predict])


def rbf_config(cs):
    length_scale = UniformFloatHyperparameter('length_scale', 1e-05, 1e5, default_value=1.0)
    cs.add_hyperparameter(length_scale)


def ada_boost_config(cs):
    n_estimators = UniformIntegerHyperparameter('n_estimators', 10, 200, default_value=50)
    learning_rate = UniformFloatHyperparameter('learning_rate', 1e-5, 10., default_value=1.)
    algorithm = CategoricalHyperparameter('algorithm', ['SAMME', 'SAMME.R'], default_value='SAMME.R')
    cs.add_hyperparameters([n_estimators, learning_rate, algorithm])


def qda_config(cs):
    tol = UniformFloatHyperparameter("tol", 1e-8, 1.0, default_value=1e-4)
    reg_param = UniformFloatHyperparameter("reg_param", 0.0, 0.9, default_value=0.0)
    store_covariance = CategoricalHyperparameter('store_covariance', [True, False, None], default_value=None)
    cs.add_hyperparameters([tol, reg_param, store_covariance])


def sgd_config(cs):
    penalty = CategoricalHyperparameter("penalty", ['l1', 'l2', 'none', 'elasticnet'], default_value='l2')
    loss = CategoricalHyperparameter("loss", ['hinge', 'squared_hinge', 'log', 'modified_huber', 'perceptron'],
                                     default_value='hinge')
    alpha = UniformFloatHyperparameter("alpha", 0.00001, 1.0, default_value=0.0001)
    fit_intercept = CategoricalHyperparameter("fit_intercept", [True, False], default_value=True)
    warm_start = CategoricalHyperparameter('warm_start', [True, False], default_value=False)
    learning_rate = CategoricalHyperparameter('learning_rate', ['optimal', 'constant', 'invscaling'],
                                              default_value='optimal')
    eta0 = UniformFloatHyperparameter('eta0', 0.0, 1.0, default_value=0.0)
    cs.add_hyperparameters([penalty, loss, alpha, fit_intercept, warm_start, learning_rate, eta0])


def sgd_regressor_config(cs):
    penalty = CategoricalHyperparameter("penalty", ['l1', 'l2', 'none', 'elasticnet'], default_value='l2')
    loss = CategoricalHyperparameter("loss",
                                     ['squared_loss', 'huber', 'epsilon_insensitive', 'squared_epsilon_insensitive'],
                                     default_value='squared_loss')
    alpha = UniformFloatHyperparameter("alpha", 0.00001, 1.0, default_value=0.0001)
    fit_intercept = CategoricalHyperparameter("fit_intercept", [True, False], default_value=True)
    warm_start = CategoricalHyperparameter('warm_start', [True, False], default_value=False)
    learning_rate = CategoricalHyperparameter('learning_rate', ['optimal', 'constant', 'invscaling'],
                                              default_value='optimal')
    eta0 = UniformFloatHyperparameter('eta0', 0.0, 1.0, default_value=0.01)
    cs.add_hyperparameters([penalty, loss, alpha, fit_intercept, warm_start, learning_rate, eta0])


def passive_agressive_config(cs):
    C = UniformFloatHyperparameter("C", 0.001, 1000.0, default_value=1.0)
    cs.add_hyperparameter(C)


def ransac_regressor_config(cs):
    stop_probability = UniformFloatHyperparameter("stop_probability", 0.0, 1.0, default_value=0.9)
    max_trials = UniformIntegerHyperparameter('max_trials', 50, 200, default_value=100)
    cs.add_hyperparameters([stop_probability, max_trials])


def primitive_config(cs, primitive_name):
    PrimitiveClass = get_class(primitive_name)
    HyperparameterClass = typing.get_type_hints(PrimitiveClass.__init__)['hyperparams']
    if HyperparameterClass:
        config = HyperparameterClass.configuration
        parameter_list = []
        for p in config:
            parameter_name = primitive_name + '|' + p
            if isinstance(config[p], Bounded):
                lower = config[p].lower
                upper = config[p].upper
                default = config[p].default
                if type(default) == int:
                    cs_param = IntegerHyperparameter(parameter_name, lower, upper, default_value=default)
                else:
                    cs_param = FloatHyperparameter(parameter_name, lower, upper, default_value=default)
                parameter_list.append(cs_param)
            elif isinstance(config[p], Uniform):
                lower = config[p].lower
                upper = config[p].upper
                default = config[p].default
                cs_param = UniformFloatHyperparameter(parameter_name, lower, upper, default_value=default)
                parameter_list.append(cs_param)
            elif isinstance(config[p], UniformInt):
                lower = config[p].lower
                upper = config[p].upper
                default = config[p].default
                cs_param = UniformIntegerHyperparameter(parameter_name, lower, upper, default_value=default)
                parameter_list.append(cs_param)
            elif isinstance(config[p], Normal):
                lower = config[p].lower
                upper = config[p].upper
                default = config[p].default
                cs_param = NormalFloatHyperparameter(parameter_name, lower, upper, default_value=default)
                parameter_list.append(cs_param)
            elif isinstance(config[p], Enumeration):
                values = config[p].values
                default = config[p].default
                cs_param = CategoricalHyperparameter(parameter_name, values, default_value=default)
                parameter_list.append(cs_param)
        cs.add_hyperparameters(parameter_list)


ESTIMATORS = {
    'sklearn.svm.classes.LinearSVC': linear_svc_config,
    'sklearn.neighbors.classification.KNeighborsClassifier': kneighbors_config,
    'sklearn.tree.tree.DecisionTreeClassifier': decision_tree_config,
    'sklearn.naive_bayes.MultinomialNB': multinomial_config,
    'sklearn.ensemble.forest.RandomForestClassifier': random_forest_config,
    'sklearn.linear_model.logistic.LogisticRegression': logistic_regression_config,
    'sklearn.linear_model.base.LinearRegression': linear_regression_config,
    'sklearn.linear_model.bayes.BayesianRidge': bayesian_ridge_config,
    'sklearn.linear_model.ridge.Ridge': ridge_config,
    'sklearn.linear_model.least_angle.Lars': lars_config,
    'sklearn.neural_network.MLPClassifier': mlp_config,
    'sklearn.svm.SVC': svc_config,
    'sklearn.gaussian_process.GaussianProcessClassifier': gp_config,
    'sklearn.gaussian_process.kernels.RBF': rbf_config,
    'sklearn.tree.DecisionTreeClassifier': decision_tree_config,
    'sklearn.ensemble.AdaBoostClassifier': ada_boost_config,
    'sklearn.discriminant_analysis.QuadraticDiscriminantAnalysis': qda_config,
    'sklearn.linear_model.SGDClassifier': sgd_config,
    'sklearn.linear_model.ARDRegression': ard_regression,
    'sklearn.linear_model.BayesianRidge': bayesian_ridge_config,
    'sklearn.linear_model.ElasticNet': elastic_net_config,
    'sklearn.linear_model.HuberRegressor': huber_regressor_config,
    'sklearn.linear_model.Lars': lars_config,
    'sklearn.linear_model.Lasso': lasso_config,
    'sklearn.linear_model.LassoLars': lasso_lars_config,
    'sklearn.linear_model.PassiveAggressiveRegressor': passive_agressive_config,
    'sklearn.linear_model.RANSACRegressor': ransac_regressor_config,
    'sklearn.linear_model.Ridge': ridge_config,
    'sklearn.linear_model.SGDRegressor': sgd_regressor_config,
    'sklearn.linear_model.TheilSenRegressor': theil_sen_regressor_config

<<<<<<< HEAD
}
=======
}





def get_random_hyperparameters(estimator):
    param_dict = {}
    if estimator in ESTIMATORS:
        cs = ConfigurationSpace()
        ESTIMATORS[estimator](cs)
        for param in cs.get_hyperparameters():
            if isinstance(param, CategoricalHyperparameter):
                param_dict[param.name] = random.choice(param.choices)
            elif isinstance(param, UniformFloatHyperparameter):
                param_dict[param.name] = random.uniform(param.lower,param.upper)
            else:
                param_dict[param.name] = random.randint(param.lower, param.upper)
    return param_dict


def get_default_hyperparameters(estimator):
    param_dict = {}
    if estimator in ESTIMATORS:
        cs = ConfigurationSpace()
        ESTIMATORS[estimator](cs)
        for param in cs.get_hyperparameters():
            param_dict[param.name] = param.default_value
    return param_dict



def encode_hyperparameter(estimator,parameter,value):
    if estimator in ESTIMATORS:
        cs = ConfigurationSpace()
        ESTIMATORS[estimator](cs)
        for param in cs.get_hyperparameters():
            if param.name == parameter:
                if value in param.choices:
                    return param.choices.index(value)
                else:
                    return -1
    return -1


def decode_hyperparameter(estimator,parameter,value):
    if estimator in ESTIMATORS:
        cs = ConfigurationSpace()
        ESTIMATORS[estimator](cs)
        for param in cs.get_hyperparameters():
            if param.name == parameter:
                if value in range(len(param.choices)):
                    return param.choices[value]
                else:
                    return -1
    return -1
>>>>>>> dfa133b1
<|MERGE_RESOLUTION|>--- conflicted
+++ resolved
@@ -359,14 +359,7 @@
     'sklearn.linear_model.SGDRegressor': sgd_regressor_config,
     'sklearn.linear_model.TheilSenRegressor': theil_sen_regressor_config
 
-<<<<<<< HEAD
 }
-=======
-}
-
-
-
-
 
 def get_random_hyperparameters(estimator):
     param_dict = {}
@@ -418,4 +411,3 @@
                 else:
                     return -1
     return -1
->>>>>>> dfa133b1
