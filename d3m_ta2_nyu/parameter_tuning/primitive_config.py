--- conflicted
+++ resolved
@@ -119,15 +119,11 @@
 def get_default_configspace(primitive):
     default_config = ConfigurationSpace()
 
-<<<<<<< HEAD
+
     if primitive in get_hyperparams_from_metalearnig:
         default_config.add_configuration_space(primitive, get_configspace_from_metalearning(primitive), '|')
     elif primitive in PRIMITIVES_DEFAULT_HYPERPARAMETERS:
         default_config.add_configuration_space(primitive, PRIMITIVES_DEFAULT_HYPERPARAMETERS[primitive](), '|')
-=======
-    if primitive in PRIMITIVES_DEFAULT_HYPERPARAMETERS:
-            default_config.add_configuration_space(primitive, PRIMITIVES_DEFAULT_HYPERPARAMETERS[primitive](), '|')
->>>>>>> dd1a451c
 
     return default_config
 
