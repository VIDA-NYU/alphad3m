--- conflicted
+++ resolved
@@ -1181,7 +1181,6 @@
             db.close()
 
 
-<<<<<<< HEAD
 class TextBuilder:
 
     def make_d3mpipeline(self, primitives, origin, dataset, search_results, pipeline_template, targets, features,
@@ -1269,8 +1268,15 @@
             logger.info('%s PIPELINE ID: %s', origin, pipeline.id)
 
             return pipeline.id
-=======
+        except:
+            logger.exception('Error creating pipeline id=%s, primitives=%s', pipeline.id, str(primitives))
+            return None
+        finally:
+            db.close()
+
+
 class SemisupervisedClassificationBuilder(BaseBuilder):
+
     def make_d3mpipeline(self, primitives, origin, dataset, search_results, pipeline_template, targets, features,
                          features_metadata, privileged_data=[], DBSession=None):
         db = DBSession()
@@ -1404,13 +1410,8 @@
                 pipeline_id = super().make_d3mpipeline(primitives, origin, dataset, search_results, pipeline_template,
                                                        targets, features, features_metadata, DBSession=DBSession)
                 return pipeline_id
->>>>>>> 3d023643
         except:
             logger.exception('Error creating pipeline id=%s, primitives=%s', pipeline.id, str(primitives))
             return None
         finally:
-<<<<<<< HEAD
-                db.close()
-=======
-            db.close()
->>>>>>> 3d023643
+            db.close()