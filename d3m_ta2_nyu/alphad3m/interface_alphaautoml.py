import signal
import json
import os
import sys
import operator
import logging
import multiprocessing

# Use a headless matplotlib backend
os.environ['MPLBACKEND'] = 'Agg'
from d3m_ta2_nyu.workflow import database
from d3m_ta2_nyu.multiprocessing import Receiver
from d3m_ta2_nyu.primitive_loader import D3MPrimitiveLoader
from alphaAutoMLEdit.Coach import Coach
from alphaAutoMLEdit.pipeline.PipelineGame import PipelineGame
from alphaAutoMLEdit.pipeline.pytorch.NNet import NNetWrapper
from .d3mpipeline_generator import D3MPipelineGenerator
from d3m_ta2_nyu.metafeature.metafeature_extractor import ComputeMetafeatures

logger = logging.getLogger(__name__)


def setup_logging():
    logging.basicConfig(
        level=logging.INFO,
        format='%(asctime)s:%(levelname)s:TA2:%(name)s:%(message)s')

    
def get_primitives():
    sklearn_primitives = {}
    all_primitives = D3MPrimitiveLoader.get_primitives_info_summarized()

    for group in list(all_primitives.keys()):
        sklearn_primitives[group] = {}
        for primitive in list(all_primitives[group].keys()):
            if primitive.endswith('.SKlearn'):
                sklearn_primitives[group][primitive] = all_primitives[group][primitive]

    return all_primitives, sklearn_primitives


ALL_PRIMITIVES, SKLEARN_PRIMITIVES = get_primitives()

GRAMMAR = {
    'NON_TERMINALS': {
        'S': 1,
        'DATA_AUGMENTATION':2,
        'DATA_CLEANING':3,
        'DATA_TRANSFORMATION':4,
        'ESTIMATORS':5
    },
    'START': 'S->S'
}


def get_terminals(non_terminals, primitives, task):
    terminals = {}
    count = len(GRAMMAR['NON_TERMINALS'])+1
    for non_terminal in non_terminals:
        if non_terminal == 'S':
            continue
        if non_terminal == 'ESTIMATORS':
            non_terminal = task.upper()
        for terminal in primitives[non_terminal]:
            terminals[terminal] = count
            count += 1
    terminals['E'] = 0
    return terminals


def get_rules(non_terminals, primitives, task):
    rules = { 'S->ESTIMATORS':1,
              'S->DATA_AUGMENTATION ESTIMATORS': 2,
              'S->DATA_CLEANING ESTIMATORS':3,
              'S->DATA_AUGMENTATION DATA_CLEANING ESTIMATORS': 4,
              'S->DATA_TRANSFORMATION ESTIMATORS':5,
              'S->DATA_AUGMENTATION DATA_TRANSFORMATION ESTIMATORS': 6,
              'S->DATA_CLEANING DATA_TRANSFORMATION ESTIMATORS': 7,
              'S->DATA_AUGMENTATION DATA_CLEANING DATA_TRANSFORMATION ESTIMATORS': 8
    }
    
    rules_lookup = {'S': list(rules.keys())}
    count = len(rules)+1
    for non_terminal in non_terminals:
        if non_terminal == 'S':
            continue

        rules_lookup[non_terminal] = []
        if non_terminal == 'ESTIMATORS':
            terminals = primitives[task.upper()]
            for terminal in terminals:
                rule = non_terminal+'->'+terminal
                rules[rule] = count
                count += 1
                rules_lookup[non_terminal].append(rule)
            continue

        terminals = primitives[non_terminal]

        for terminal in terminals:
            if non_terminal != 'DATA_AUGMENTATION':
                rule = non_terminal + '->' + terminal + ' ' + non_terminal
                rules[rule] = count
                count += 1
                rules_lookup[non_terminal].append(rule)
            rule = non_terminal+'->'+terminal
            rules[rule] = count
            count += 1
            rules_lookup[non_terminal].append(rule)

        rule = non_terminal+'->E'
        rules[rule] = count
        count += 1
        rules_lookup[non_terminal].append(rule)
    return rules, rules_lookup


input = {
        'PROBLEM_TYPES': {'CLASSIFICATION': 1,
                          'REGRESSION': 2,
                          'TIME_SERIES_FORECASTING': 3,
                          'CLUSTERING': 4},

        'DATA_TYPES': {'TABULAR': 1,
                       'GRAPH': 2,
                       'IMAGE': 3},

        'PIPELINE_SIZE': 5,

        'ARGS': {
            'numIters': 25,
            'numEps': 5,
            'tempThreshold': 15,
            'updateThreshold': 0.6,
            'maxlenOfQueue': 200000,
            'numMCTSSims': 5,
            'arenaCompare': 40,
            'cpuct': 1,

            'checkpoint': '/output/nn_models',
            'load_model': False,
            'load_folder_file': ('/output/nn_models', 'best.pth.tar'),
            'metafeatures_path': '/d3m/data/metafeatures',
            'verbose': True
        }
    }

process_sklearn = None


@database.with_sessionmaker
def generate(task, dataset,search_results, pipeline_template, metrics, problem, targets, features, timeout, msg_queue, DBSession):
    import time
    start = time.time()
    # FIXME: don't use 'problem' argument
    compute_metafeatures = ComputeMetafeatures(dataset, targets, features, DBSession)

    def eval_pipeline(strings, origin):
        # Create the pipeline in the database
        pipeline_id = D3MPipelineGenerator.make_pipeline_from_strings(strings, origin, dataset,search_results, pipeline_template, targets, features,
                                                                      DBSession=DBSession)

        # Evaluate the pipeline
        msg_queue.send(('eval', pipeline_id))
        return msg_queue.recv()

    def eval_text_pipeline(strings, origin):
        # Create the pipeline in the database
        pipeline_id = D3MPipelineGenerator.make_text_pipeline_from_strings(strings, origin, dataset, targets, features,
                                                                           DBSession=DBSession)
        # Evaluate the pipeline
        msg_queue.send(('eval', pipeline_id))
        return msg_queue.recv()

    def eval_image_pipeline(strings, origin):
        # Create the pipeline in the database
        pipeline_id = D3MPipelineGenerator.make_image_pipeline_from_strings(strings, origin, dataset, targets, features,
                                                                            DBSession=DBSession)
        # Evaluate the pipeline
        msg_queue.send(('eval', pipeline_id))
        return msg_queue.recv()

    def eval_audio_pipeline(origin):
        # Create the pipeline in the database
        pipeline_id = D3MPipelineGenerator.make_audio_pipeline_from_strings(origin, dataset, targets, features,
                                                                            DBSession=DBSession)
        # Evaluate the pipeline
        msg_queue.send(('eval', pipeline_id))
        return msg_queue.recv()

    def eval_object_pipeline(origin):
        # Create the pipeline in the database
        pipeline_id = D3MPipelineGenerator.make_objectdetection_pipeline_from_strings(origin, dataset, targets,
                                                                                      features, DBSession=DBSession)
        # Evaluate the pipeline
        msg_queue.send(('eval', pipeline_id))
        return msg_queue.recv()

    def eval_graphmatch_pipeline(origin):
        # Create the pipeline in the database
        pipeline_id = D3MPipelineGenerator.make_graphmatching_pipeline_from_strings(origin, dataset, targets, features,
                                                                                    DBSession=DBSession)
        # Evaluate the pipeline
        msg_queue.send(('eval', pipeline_id))
        return msg_queue.recv()

    def eval_communitydetection_pipeline(origin):
        # Create the pipeline in the database
        pipeline_id = D3MPipelineGenerator.make_communitydetection_pipeline_from_strings(origin, dataset, targets,
                                                                                         features, DBSession=DBSession)
        # Evaluate the pipeline
        msg_queue.send(('eval', pipeline_id))
        return msg_queue.recv()

    def eval_linkprediction_pipeline(origin):
        # Create the pipeline in the database
        pipeline_id = D3MPipelineGenerator.make_linkprediction_pipeline_from_strings(origin, dataset, targets, features,
                                                                                     DBSession=DBSession)
        # Evaluate the pipeline
        msg_queue.send(('eval', pipeline_id))
        return msg_queue.recv()

    def eval_vertexnomination_pipeline(origin):
        # Create the pipeline in the database
        pipeline_id = D3MPipelineGenerator.make_vertexnomination_pipeline_from_strings(origin, dataset, targets,
                                                                                       features, DBSession=DBSession)
        # Evaluate the pipeline
        msg_queue.send(('eval', pipeline_id))
        return msg_queue.recv()

    def eval_timeseries_class_pipeline(origin):
        # Create the pipeline in the database
        pipeline_id = D3MPipelineGenerator.make_timeseries_class_pipeline_from_strings(origin, dataset, targets,
                                                                                       features, DBSession=DBSession)
        # Evaluate the pipeline
        msg_queue.send(('eval', pipeline_id))
        return msg_queue.recv()

    def eval_timeseries_fore_pipeline(origin):
        # Create the pipeline in the database
        pipeline_id = D3MPipelineGenerator.make_timeseries_fore_pipeline_from_strings(origin, dataset, targets,
                                                                                      features, DBSession=DBSession)
        # Evaluate the pipeline
        msg_queue.send(('eval', pipeline_id))
        return msg_queue.recv()

    def eval_semisupervised_pipeline(origin):
        # Create the pipeline in the database
        pipeline_id = D3MPipelineGenerator.make_semisupervised_pipeline_from_strings(origin, dataset, targets,
                                                                                     features, DBSession=DBSession)
        # Evaluate the pipeline
        msg_queue.send(('eval', pipeline_id))
        return msg_queue.recv()

    def eval_collaborativefiltering_pipeline(origin):
        # Create the pipeline in the database
        pipeline_id = D3MPipelineGenerator.make_collaborativefiltering_pipeline_from_strings(origin, dataset, targets,
                                                                                        features, DBSession=DBSession)
        # Evaluate the pipeline
        msg_queue.send(('eval', pipeline_id))
        return msg_queue.recv()

    dataset_path = os.path.dirname(dataset[7:])
    f = open(os.path.join(dataset_path, 'datasetDoc.json'))
    dataset_doc = json.load(f)
    data_resources = dataset_doc['dataResources']
    data_types = []
    for data_res in data_resources:
        data_types.append(data_res['resType'])

<<<<<<< HEAD
=======
    print('>>>>>>>', data_types, task)
    function_name = eval_pipeline

>>>>>>> 1623bed9
    if 'text' in data_types:
        function_name = eval_text_pipeline

    if 'image' in data_types:
        if 'REGRESSION' in task or 'CLASSIFICATION' in task:
            function_name = eval_image_pipeline
        if 'OBJECT_DETECTION' in task:
            eval_object_pipeline('ALPHAD3M')
            return

    if 'audio' in data_types:
        eval_audio_pipeline('ALPHAD3M')
        return

    if 'graph' in data_types or 'edgeList' in data_types:
        if 'GRAPH_MATCHING' in task:
            eval_graphmatch_pipeline('ALPHAD3M')
            return
        elif 'COMMUNITY_DETECTION' in task:
            eval_communitydetection_pipeline('ALPHAD3M')
            return
        elif 'LINK_PREDICTION' in task:
            eval_linkprediction_pipeline('ALPHAD3M')
            return
        elif 'VERTEX_NOMINATION' in task or 'VERTEX_CLASSIFICATION' in task:
            eval_vertexnomination_pipeline('ALPHAD3M')
            return
        logger.error('%s Not Supported', task)
        sys.exit(148)

    if 'timeseries' in data_types:
        if 'CLASSIFICATION' in task:
            eval_timeseries_class_pipeline('ALPHAD3M')
            return
        logger.error('%s Not Supported', task)
        sys.exit(148)

    if 'TIME_SERIES_FORECASTING' in task:
        eval_timeseries_fore_pipeline('ALPHAD3M')
        return

    if 'SEMISUPERVISED_CLASSIFICATION' in task:
        eval_semisupervised_pipeline('ALPHAD3M')
        return

    if 'COLLABORATIVE_FILTERING' in task:
        eval_collaborativefiltering_pipeline('ALPHAD3M')
        return

    def create_input(selected_primitves):
        GRAMMAR['TERMINALS'] = get_terminals(GRAMMAR['NON_TERMINALS'], selected_primitves, task)
        r, l = get_rules(GRAMMAR['NON_TERMINALS'], selected_primitves, task)

        GRAMMAR['RULES'] = r
        GRAMMAR['RULES_LOOKUP'] = l

        input['GRAMMAR'] = GRAMMAR
        input['PROBLEM'] = task
        input['DATA_TYPE'] = 'TABULAR'
        input['METRIC'] = metrics[0]['metric']
        input['DATASET_METAFEATURES'] = compute_metafeatures.compute_metafeatures('AlphaD3M_compute_metafeatures')
        input['DATASET'] = dataset_doc['about']['datasetName']
        input['ARGS']['stepsfile'] = os.path.join('/output', input['DATASET'] + '_pipeline_steps.txt')

        return input

    def record_bestpipeline(dataset):
        end = time.time()

        eval_dict = game.evaluations
        eval_times = game.eval_times
        for key, value in eval_dict.items():
            if value == float('inf') and not 'error' in game.metric.lower():
                eval_dict[key] = 0
        evaluations = sorted(eval_dict.items(), key=operator.itemgetter(1))
        if 'error' not in game.metric.lower():
            evaluations.reverse()

        out_p = open(os.path.join('/output', input['DATASET'] + '_best_pipelines.txt'), 'a')
        out_p.write(
            dataset_doc['about']['datasetName'] + ' ' + evaluations[0][0] + ' ' + str(evaluations[0][1]) + ' ' + str(
                game.steps) + ' ' + str((eval_times[evaluations[0][0]] - start) / 60.0) + ' ' + str(
                (end - start) / 60.0) + '\n')

    global process_sklearn
    input_sklearn = create_input(SKLEARN_PRIMITIVES)
    timeout_sklearn = int(timeout * 0.4)

    def run_sklearn_primitives():
        logger.info('Starting evaluation Scikit-learn primitives, timeout is %s', timeout_sklearn)
        game = PipelineGame(input_sklearn, function_name)
        nnet = NNetWrapper(game)
        c = Coach(game, nnet, input_sklearn['ARGS'])
        c.learn()

    def signal_handler(signal, frame):
        logger.info('Receiving SIGTERM signal')
        #record_bestpipeline(input['DATASET'])
        if process_sklearn.is_alive():
            process_sklearn.terminate()
        sys.exit(0)
    # TODO Not use multiprocessing to prioritize sklearn primitives
    signal.signal(signal.SIGTERM, signal_handler)
    process_sklearn = multiprocessing.Process(target=run_sklearn_primitives)
    process_sklearn.daemon = True
    process_sklearn.start()
    process_sklearn.join(timeout_sklearn)

    if process_sklearn.is_alive():
        process_sklearn.terminate()
        logger.info('Finished evaluation Scikit-learn primitives')
    input_all = create_input(ALL_PRIMITIVES)
    game = PipelineGame(input_all, function_name)
    nnet = NNetWrapper(game)

    if input['ARGS'].get('load_model'):
        model_file = os.path.join(input['ARGS'].get('load_folder_file')[0],
                                  input['ARGS'].get('load_folder_file')[1])
        if os.path.isfile(model_file):
            nnet.load_checkpoint(input['ARGS'].get('load_folder_file')[0],
                                 input['ARGS'].get('load_folder_file')[1])

    c = Coach(game, nnet, input['ARGS'])
    c.learn()

    record_bestpipeline(input['DATASET'])

    sys.exit(0)


def main(dataset, problem_path, output_path):
    setup_logging()

    import tempfile
    from d3m_ta2_nyu.ta2 import D3mTa2

    pipelines = {}
    if os.path.isfile('pipelines.txt'):
        with open('pipelines.txt') as f:
            pipelines_list = [line.strip() for line in f.readlines()]
            for pipeline in pipelines_list:
                fields = pipeline.split(' ')
                pipelines[fields[0]] = fields[1].split(',')

    with open(os.path.join(problem_path, 'problemDoc.json')) as fp:
        problem = json.load(fp)
    task = problem['about']['taskType']
    
    metrics = []
    for metric in problem['inputs']['performanceMetrics']:
        metrics.append(metric['metric'])

    storage = tempfile.mkdtemp(prefix='d3m_pipeline_eval_')
    ta2 = D3mTa2(storage_root=storage,
        pipelines_considered_root=os.path.join(storage, 'pipelines_considered'),
        executables_root=os.path.join(storage, 'executables'))

    session_id = ta2.new_session(args['problem'])
    session = ta2.sessions[session_id]
    msg_queue = Receiver()

    generate(task, dataset,None,None, metrics, problem, session.targets, session.features, msg_queue, ta2.DBSession)


if __name__ == '__main__':
    if len(sys.argv) > 3:
        output_path = sys.argv[3]

    main(sys.argv[1], sys.argv[2], output_path)<|MERGE_RESOLUTION|>--- conflicted
+++ resolved
@@ -268,12 +268,8 @@
     for data_res in data_resources:
         data_types.append(data_res['resType'])
 
-<<<<<<< HEAD
-=======
-    print('>>>>>>>', data_types, task)
     function_name = eval_pipeline
 
->>>>>>> 1623bed9
     if 'text' in data_types:
         function_name = eval_text_pipeline
 
