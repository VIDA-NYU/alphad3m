--- conflicted
+++ resolved
@@ -36,11 +36,6 @@
 
     def wrapper(*, module_inputs, global_inputs, cache, **kwargs):
         if global_inputs['run_type'] == 'train':
-<<<<<<< HEAD
-            # Get classifier from module parameter
-            if 'hyperparams' in module_inputs:
-                classifier = pickle.loads(module_inputs['hyperparams'])
-=======
             # Get transformer from module parameter
             if 'hyperparams' in module_inputs:
                 transformer = pickle.loads(module_inputs['hyperparams'][0])
@@ -88,7 +83,6 @@
             # Get classifier from module parameter
             if 'hyperparams' in module_inputs:
                 classifier = pickle.loads(module_inputs['hyperparams'][0])
->>>>>>> f81dd399
             # Use default hyperparameters
             else:
                 classifier = klass()
@@ -126,11 +120,7 @@
 
         # Get hyperparameters from module parameter
         if 'hyperparams' in module_inputs:
-<<<<<<< HEAD
-            hyperparams = pickle.loads(module_inputs['hyperparams'])
-=======
             hyperparams = pickle.loads(module_inputs['hyperparams'][0])
->>>>>>> f81dd399
             hyperparams = hyperparams_class(hyperparams)
         # Use default hyperparams
         else:
@@ -174,11 +164,7 @@
 
         # Get hyperparameters from module parameter
         if 'hyperparams' in module_inputs:
-<<<<<<< HEAD
-            hyperparams = pickle.loads(module_inputs['hyperparams'])
-=======
             hyperparams = pickle.loads(module_inputs['hyperparams'][0])
->>>>>>> f81dd399
             hyperparams = hyperparams_class(hyperparams)
         # Use default hyperparams
         else:
