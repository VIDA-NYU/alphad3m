--- conflicted
+++ resolved
@@ -178,16 +178,6 @@
 
             # Build inputs
             # Input override passed to execute()
-<<<<<<< HEAD
-            inputs = dict(module_inputs.get(mod_id, {}))
-            # Pipeline parameters from database
-            inputs.update(parameters)
-            # Output from connected upstream modules
-            for conn in module.connections_to:
-                if conn.to_input_name not in inputs:
-                    inputs[conn.to_input_name] = \
-                        outputs[conn.from_module_id][conn.from_output_name]
-=======
             inputs = {k: [v] for k, v in module_inputs.get(mod_id, {}).items()}
             # Pipeline parameters from database
             for k, v in parameters.items():
@@ -197,7 +187,6 @@
                 if conn.to_input_name not in inputs:
                     inputs.setdefault(conn.to_input_name, []).append(
                         outputs[conn.from_module_id][conn.from_output_name])
->>>>>>> f81dd399
 
             # Now run the module
             logger.info("Executing module %s (%s %s), inputs: %s",
