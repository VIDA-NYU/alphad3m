--- conflicted
+++ resolved
@@ -4,168 +4,16 @@
 import pkg_resources
 import tempfile
 
-<<<<<<< HEAD
-from d3m.primitives.evaluation import TrainScoreDatasetSplit
-=======
 import d3m.metadata.base
 from d3m.metadata.pipeline import Pipeline
 from d3m.metadata.problem import parse_problem_description
 import d3m.runtime
->>>>>>> e9d8faec
 
 from d3m_ta2_nyu.workflow import convert
 
+
 logger = logging.getLogger(__name__)
 
-<<<<<<< HEAD
-RANDOM = 65682867  # The most random of all numbers
-MAX_SAMPLE = 100
-
-def cross_validation(pipeline, metrics, dataset, targets,
-                     progress, db,
-                     folds, stratified=False, shuffle=True):
-    folds = 1
-    scores = {}
-
-    if targets is None:
-        # Load targets from database
-        module = (
-            select([database.PipelineModule.id])
-                .where(database.PipelineModule.pipeline_id == pipeline)
-                .where(database.PipelineModule.package == 'data')
-                .where(database.PipelineModule.name == 'dataset')
-        ).as_scalar()
-        targets, = (
-            db.query(database.PipelineParameter.value)
-                .filter(database.PipelineParameter.module_id == module)
-                .filter(database.PipelineParameter.name == 'targets')
-        ).one()
-        targets = pickle.loads(targets)
-
-    # Set correct targets
-    dataset = load_dataset(dataset, targets, None) # FIXME is it loaded each time is called?
-
-    if MAX_SAMPLE:
-        for res_id in dataset:
-            if ('https://metadata.datadrivendiscovery.org/types/DatasetEntryPoint'
-                    in dataset.metadata.query([res_id])['semantic_types']):
-                break
-            else:
-                res_id = next(iter(dataset))
-
-        if hasattr(dataset[res_id], 'columns') and len(dataset[res_id]) > MAX_SAMPLE:
-            logger.info("Sampling down data from %d to %d",
-                        len(dataset[res_id]), MAX_SAMPLE)
-            sample = numpy.concatenate(
-                [numpy.repeat(True, MAX_SAMPLE),
-                 numpy.repeat(False, len(dataset[res_id]) - MAX_SAMPLE)])
-            numpy.random.RandomState(seed=RANDOM).shuffle(sample)
-            dataset[res_id] = dataset[res_id][sample]
-
-
-    # Do the split
-    m = TrainScoreDatasetSplit.metadata.query()['primitive_code']
-    SplitHyperparams = m['class_type_arguments']['Hyperparams']
-    hyperparams = SplitHyperparams(SplitHyperparams.defaults(),
-                                   stratified=stratified,
-                                   shuffle=shuffle,
-                                   delete_recursive=True)
-    kfold = TrainScoreDatasetSplit(hyperparams=hyperparams,
-                                   random_seed=RANDOM)
-    kfold.set_training_data(dataset=dataset)
-    kfold.fit()
-    train_splits = kfold.produce(inputs=list(range(folds)))
-    assert train_splits.has_finished
-    test_splits = kfold.produce_score_data(inputs=list(range(folds)))
-    assert test_splits.has_finished
-    splits = zip(train_splits.value, test_splits.value)
-
-    all_predictions = []
-
-    for i, (train_split, test_split) in enumerate(splits):
-        logger.info("Scoring round %d/%d", i + 1, folds)
-
-        progress(i)
-
-        start_time = time.time()
-
-        # Run training
-        logger.info("Training on fold")
-
-        try:
-            train_run, outputs = execute_train(
-                db, pipeline, train_split,
-                crossval=True)
-
-        except Exception:
-            logger.exception("Error running training on fold")
-            sys.exit(1)
-        assert train_run is not None
-
-        # Run prediction
-        logger.info("Testing on fold")
-        try:
-            test_run, outputs = execute_test(
-                db, pipeline, test_split,
-                crossval=True, from_training_run_id=train_run)
-        except Exception:
-            logger.exception("Error running testing on fold")
-            sys.exit(1)
-        run_time = time.time() - start_time
-
-        # Get predicted targets
-        predictions = next(iter(outputs.values()))['produce']
-        predictions = predictions.set_index('d3mIndex')
-
-        # Get expected targets
-        for res_id in dataset:
-            if ('https://metadata.datadrivendiscovery.org/'
-                'types/DatasetEntryPoint'
-                    in dataset.metadata.query([res_id])['semantic_types']):
-                break
-            else:
-                res_id = next(iter(dataset))
-        test_targets = [test_split[res_id]['d3mIndex']]
-
-        for resID, col_name in targets:
-            test_targets.append(test_split[resID].loc[:, col_name])
-
-        test_targets = pandas.concat(test_targets, axis=1) \
-            .set_index('d3mIndex')
-
-        assert len(predictions.columns) == len(targets)
-
-        # FIXME: ConstructPredictions doesn't set the right column names
-        # https://gitlab.com/datadrivendiscovery/common-primitives/issues/25
-        predictions.columns = [col_name for resID, col_name in targets]
-
-        # print(predictions.columns)
-
-        # Compute score
-        # FIXME: Use a primitive for this
-        for metric in metrics:
-            # Special case
-            if metric == 'EXECUTION_TIME':
-                scores.setdefault(metric, []).append(run_time)
-            else:
-                score_func = SCORES_TO_SKLEARN[metric]
-                scores.setdefault(metric, []).append(
-                    score_func(test_targets.values.flatten(), predictions.values.flatten()))
-
-        # Store predictions
-        all_predictions.append(predictions)
-        break
-
-    progress(folds)
-
-    # Aggregate scores over the folds
-    scores = {metric: numpy.mean(values) for metric, values in scores.items()}
-
-    # Assemble predictions from each fold
-    predictions = pandas.concat(all_predictions, axis=0)
-
-    return scores, predictions
-=======
 
 with pkg_resources.resource_stream(
         'd3m_ta2_nyu',
@@ -221,5 +69,4 @@
     scores = d3m.runtime.combine_folds([fold[0] for fold in results])
     logger.info("Cross-validation results:\n%s", scores)
     return {s['fold']: {s['metric']: s['value']}
-            for _, s in scores.iterrows()}
->>>>>>> e9d8faec
+            for _, s in scores.iterrows()}